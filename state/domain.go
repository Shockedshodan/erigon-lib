--- conflicted
+++ resolved
@@ -1340,15 +1340,10 @@
 					// value is in domain
 				} else {
 					// there were txs after txFrom, domain value is not actual
-<<<<<<< HEAD
 					//fmt.Printf("restoring\n")
-					wal.addValue(k, v, pv)
-=======
-					fmt.Printf("restoring\n")
 					if err := wal.addValue(k, v, pv); err != nil {
 						return err
 					}
->>>>>>> 68648b56
 				}
 
 			}
