/*
   Copyright 2021 Erigon contributors

   Licensed under the Apache License, Version 2.0 (the "License");
   you may not use this file except in compliance with the License.
   You may obtain a copy of the License at

       http://www.apache.org/licenses/LICENSE-2.0

   Unless required by applicable law or agreed to in writing, software
   distributed under the License is distributed on an "AS IS" BASIS,
   WITHOUT WARRANTIES OR CONDITIONS OF ANY KIND, either express or implied.
   See the License for the specific language governing permissions and
   limitations under the License.
*/

package state

import (
	"bytes"
	"container/heap"
	"context"
	"crypto/md5"
	"encoding/binary"
	"fmt"
	"hash"
	"path/filepath"
	"strings"
	"time"

	"github.com/google/btree"
	"github.com/ledgerwatch/log/v3"
	"golang.org/x/crypto/sha3"

	"github.com/ledgerwatch/erigon-lib/commitment"
	"github.com/ledgerwatch/erigon-lib/common"
	"github.com/ledgerwatch/erigon-lib/common/background"
	"github.com/ledgerwatch/erigon-lib/common/dbg"
	"github.com/ledgerwatch/erigon-lib/common/length"
	"github.com/ledgerwatch/erigon-lib/compress"
)

// Defines how to evaluate commitments
type CommitmentMode uint

const (
	CommitmentModeDisabled CommitmentMode = 0
	CommitmentModeDirect   CommitmentMode = 1
	CommitmentModeUpdate   CommitmentMode = 2
)

func (m CommitmentMode) String() string {
	switch m {
	case CommitmentModeDisabled:
		return "disabled"
	case CommitmentModeDirect:
		return "direct"
	case CommitmentModeUpdate:
		return "update"
	default:
		return "unknown"
	}
}

func ParseCommitmentMode(s string) CommitmentMode {
	var mode CommitmentMode
	switch s {
	case "off":
		mode = CommitmentModeDisabled
	case "update":
		mode = CommitmentModeUpdate
	default:
		mode = CommitmentModeDirect
	}
	return mode
}

type ValueMerger func(prev, current []byte) (merged []byte, err error)

type UpdateTree struct {
	tree   *btree.BTreeG[*CommitmentItem]
	keccak hash.Hash
}

func NewUpdateTree() *UpdateTree {
	return &UpdateTree{
		tree:   btree.NewG[*CommitmentItem](64, commitmentItemLess),
		keccak: sha3.NewLegacyKeccak256(),
	}
}

func (t *UpdateTree) Get(key []byte) (*CommitmentItem, bool) {
	c := &CommitmentItem{plainKey: common.Copy(key),
		hashedKey: t.hashAndNibblizeKey(key),
		update:    commitment.Update{}}
	copy(c.update.CodeHashOrStorage[:], commitment.EmptyCodeHash)
	if t.tree.Has(c) {
		return t.tree.Get(c)
	}
	return c, false
}

func (t *UpdateTree) GetWithDomain(key []byte, domain *SharedDomains) (*CommitmentItem, bool) {
	c := &CommitmentItem{plainKey: common.Copy(key), hashedKey: t.hashAndNibblizeKey(key)}
	if t.tree.Has(c) {
		return t.tree.Get(c)
	}

	switch len(key) {
	case length.Addr:
		enc, err := domain.LatestAccount(key)
		if err != nil {
			return nil, false
		}
		//nonce, balance, chash := DecodeAccountBytes(enc)
		if len(enc) == 0 {
			c.update.Flags = commitment.DeleteUpdate
			return c, true
		}

		nonce, balance, chash := DecodeAccountBytes(enc)
		if c.update.Nonce != nonce {
			c.update.Nonce = nonce
			c.update.Flags |= commitment.NonceUpdate
		}
		if !c.update.Balance.Eq(balance) {
			c.update.Balance.Set(balance)
			c.update.Flags |= commitment.BalanceUpdate
		}
		if !bytes.Equal(chash, c.update.CodeHashOrStorage[:]) {
			if len(chash) == 0 {
				copy(c.update.CodeHashOrStorage[:], commitment.EmptyCodeHash)
				c.update.ValLength = length.Hash
				c.update.CodeValue = nil
			} else {
				copy(c.update.CodeHashOrStorage[:], chash)
				c.update.ValLength = length.Hash
				//if !bytes.Equal(chash, commitment.Empty {
				//c.update.Flags |= commitment.CodeUpdate
				//}
				code, err := domain.LatestCode(key)
				if err != nil {
					return nil, false
				}
				if len(code) > 0 {
					c.update.ValLength = length.Hash
					c.update.CodeValue = common.Copy(code)
				}
			}
		}
		return c, true
	case length.Addr + length.Hash:
		enc, err := domain.LatestStorage(key[:length.Addr], key[length.Addr:])
		if err != nil {
			return nil, false
		}
		c.update.ValLength = len(enc)
		copy(c.update.CodeHashOrStorage[:], enc)
		return c, true
	default:
		panic("unk")
	}
	return c, false
}

func (t *UpdateTree) TouchUpdate(key []byte, update commitment.Update) {
	item, _ := t.Get(key)
	item.update.Merge(&update)
	t.tree.ReplaceOrInsert(item)
}

// TouchPlainKey marks plainKey as updated and applies different fn for different key types
// (different behaviour for Code, Account and Storage key modifications).
func (t *UpdateTree) TouchPlainKey(key, val []byte, fn func(c *CommitmentItem, val []byte)) {
	item, _ := t.Get(key)
	fn(item, val)
	t.tree.ReplaceOrInsert(item)
}

func (t *UpdateTree) TouchPlainKeyDom(d *SharedDomains, key, val []byte, fn func(c *CommitmentItem, val []byte)) {
	item, _ := t.GetWithDomain(key, d)
	fn(item, val)
	t.tree.ReplaceOrInsert(item)
}

func (t *UpdateTree) TouchAccount(c *CommitmentItem, val []byte) {
	if len(val) == 0 {
		c.update.Flags = commitment.DeleteUpdate
		return
	}
	if c.update.Flags&commitment.DeleteUpdate != 0 {
		c.update.Flags ^= commitment.DeleteUpdate
	}
	nonce, balance, chash := DecodeAccountBytes(val)
	if c.update.Nonce != nonce {
		c.update.Nonce = nonce
		c.update.Flags |= commitment.NonceUpdate
	}
	if !c.update.Balance.Eq(balance) {
		c.update.Balance.Set(balance)
		c.update.Flags |= commitment.BalanceUpdate
	}
	if !bytes.Equal(chash, c.update.CodeHashOrStorage[:]) {
		if len(chash) == 0 {
			c.update.ValLength = length.Hash
			copy(c.update.CodeHashOrStorage[:], commitment.EmptyCodeHash)
		} else {
			copy(c.update.CodeHashOrStorage[:], chash)
			c.update.ValLength = length.Hash
			c.update.Flags |= commitment.CodeUpdate
		}
	}
}

func (t *UpdateTree) UpdatePrefix(prefix, val []byte, fn func(c *CommitmentItem, val []byte)) {
	t.tree.AscendGreaterOrEqual(&CommitmentItem{}, func(item *CommitmentItem) bool {
		if !bytes.HasPrefix(item.plainKey, prefix) {
			return false
		}
		fn(item, val)
		return true
	})
}

func (t *UpdateTree) TouchStorage(c *CommitmentItem, val []byte) {
	c.update.ValLength = len(val)
	if len(val) == 0 {
		c.update.Flags = commitment.DeleteUpdate
	} else {
		c.update.Flags |= commitment.StorageUpdate
		copy(c.update.CodeHashOrStorage[:], val)
		//c.update.CodeValue = make([]byte, 0)
	}
}

func (t *UpdateTree) TouchCode(c *CommitmentItem, val []byte) {
	t.keccak.Reset()
	t.keccak.Write(val)
	copy(c.update.CodeHashOrStorage[:], t.keccak.Sum(nil))
	c.update.ValLength = length.Hash
	c.update.Flags |= commitment.CodeUpdate
}

func (t *UpdateTree) ListItems() []CommitmentItem {
	updates := make([]CommitmentItem, t.tree.Len())

	j := 0
	t.tree.Ascend(func(item *CommitmentItem) bool {
		updates[j] = *item
		j++
		return true
	})
	return updates
}

// Returns list of both plain and hashed keys. If .mode is CommitmentModeUpdate, updates also returned.
func (t *UpdateTree) List(clear bool) ([][]byte, [][]byte, []commitment.Update) {
	plainKeys := make([][]byte, t.tree.Len())
	hashedKeys := make([][]byte, t.tree.Len())
	updates := make([]commitment.Update, t.tree.Len())

	j := 0
	t.tree.Ascend(func(item *CommitmentItem) bool {
		plainKeys[j] = item.plainKey
		hashedKeys[j] = item.hashedKey
		updates[j] = item.update
		j++
		return true
	})
	if clear {
		t.tree.Clear(true)
	}
	return plainKeys, hashedKeys, updates
}

// TODO(awskii): let trie define hashing function
func (t *UpdateTree) hashAndNibblizeKey(key []byte) []byte {
	hashedKey := make([]byte, length.Hash)

	t.keccak.Reset()
	if len(key) < length.Addr {
		t.keccak.Write(key[:])
	} else {
		t.keccak.Write(key[:length.Addr])
	}
	copy(hashedKey[:length.Hash], t.keccak.Sum(nil))

	if len(key) > length.Addr {
		hashedKey = append(hashedKey, make([]byte, length.Hash)...)
		t.keccak.Reset()
		t.keccak.Write(key[length.Addr:])
		copy(hashedKey[length.Hash:], t.keccak.Sum(nil))
	}

	nibblized := make([]byte, len(hashedKey)*2)
	for i, b := range hashedKey {
		nibblized[i*2] = (b >> 4) & 0xf
		nibblized[i*2+1] = b & 0xf
	}
	return nibblized
}

type DomainCommitted struct {
	*Domain
	trace        bool
	updates      *UpdateTree
	mode         CommitmentMode
	patriciaTrie commitment.Trie
	branchMerger *commitment.BranchMerger
	prevState    []byte

	comKeys uint64
	comTook time.Duration
}

func (d *DomainCommitted) PatriciaState() ([]byte, error) {
	var state []byte
	var err error

	switch trie := (d.patriciaTrie).(type) {
	case *commitment.HexPatriciaHashed:
		state, err = trie.EncodeCurrentState(nil)
		if err != nil {
			return nil, err
		}
	default:
		return nil, fmt.Errorf("unsupported state storing for patricia trie type: %T", d.patriciaTrie)
	}
	return state, nil
}

func (d *DomainCommitted) ResetFns(
	branchFn func(prefix []byte) ([]byte, error),
	accountFn func(plainKey []byte, cell *commitment.Cell) error,
	storageFn func(plainKey []byte, cell *commitment.Cell) error,
) {
	d.patriciaTrie.ResetFns(branchFn, accountFn, storageFn)
}

func (d *DomainCommitted) Hasher() hash.Hash {
	return d.updates.keccak
}

func NewCommittedDomain(d *Domain, mode CommitmentMode, trieVariant commitment.TrieVariant) *DomainCommitted {
	return &DomainCommitted{
		Domain:       d,
		mode:         mode,
		trace:        true,
		updates:      NewUpdateTree(),
		patriciaTrie: commitment.InitializeTrie(trieVariant),
		branchMerger: commitment.NewHexBranchMerger(8192),
	}
}

func (d *DomainCommitted) SetCommitmentMode(m CommitmentMode) { d.mode = m }

// TouchPlainKey marks plainKey as updated and applies different fn for different key types
// (different behaviour for Code, Account and Storage key modifications).
func (d *DomainCommitted) TouchPlainKey(key, val []byte, fn func(c *CommitmentItem, val []byte)) {
	d.updates.TouchPlainKey(key, val, fn)
}

func (d *DomainCommitted) TouchAccount(c *CommitmentItem, val []byte) {
	d.updates.TouchAccount(c, val)
}

func (d *DomainCommitted) TouchStorage(c *CommitmentItem, val []byte) {
	d.updates.TouchStorage(c, val)
}

func (d *DomainCommitted) TouchCode(c *CommitmentItem, val []byte) {
	d.updates.TouchCode(c, val)
}

type CommitmentItem struct {
	plainKey  []byte
	hashedKey []byte
	update    commitment.Update
}

func (ci *CommitmentItem) PlainKey() []byte {
	return ci.plainKey
}

func (ci *CommitmentItem) HashedKey() []byte {
	return ci.hashedKey
}

func (ci *CommitmentItem) Update() commitment.Update {
	return ci.update
}

func commitmentItemLess(i, j *CommitmentItem) bool {
	return bytes.Compare(i.hashedKey, j.hashedKey) < 0
}

func (d *DomainCommitted) storeCommitmentState(blockNum uint64, rh []byte) error {
	state, err := d.PatriciaState()
	if err != nil {
		return err
	}
	cs := &commitmentState{txNum: d.txNum, trieState: state, blockNum: blockNum}
	encoded, err := cs.Encode()
	if err != nil {
		return err
	}

	//var dbuf [8]byte
	//binary.BigEndian.PutUint64(dbuf[:], d.txNum)

	mw := md5.New()
	mw.Write(encoded)

<<<<<<< HEAD
	//fmt.Printf("commitment put %d rh %x vh %x\n", d.txNum, rh, mw.Sum(nil))
=======
	fmt.Printf("commitment put %d rh %x vh %x\n\n", d.txNum, rh, mw.Sum(nil))
>>>>>>> 231f30a8
	if err := d.Domain.PutWithPrev(keyCommitmentState, nil, encoded, d.prevState); err != nil {
		return err
	}
	d.prevState = encoded
	return nil
}

func (d *DomainCommitted) Restore(value []byte) (uint64, uint64, error) {
	cs := new(commitmentState)
	if err := cs.Decode(value); err != nil {
		if len(value) > 0 {
			return 0, 0, fmt.Errorf("failed to decode previous stored commitment state: %w", err)
		}
		// nil value is acceptable for SetState and will reset trie
	}
	if hext, ok := d.patriciaTrie.(*commitment.HexPatriciaHashed); ok {
		if err := hext.SetState(cs.trieState); err != nil {
			return 0, 0, fmt.Errorf("failed restore state : %w", err)
		}
		if d.trace {
			rh, err := hext.RootHash()
			if err != nil {
				return 0, 0, fmt.Errorf("failed to get root hash after state restore: %w", err)
			}
			fmt.Printf("[commitment] restored state: block=%d txn=%d rh=%x\n", cs.blockNum, cs.txNum, rh)
		}
	} else {
		return 0, 0, fmt.Errorf("state storing is only supported hex patricia trie")
	}
	return cs.blockNum, cs.txNum, nil
}

// nolint
func (d *DomainCommitted) replaceKeyWithReference(fullKey, shortKey []byte, typeAS string, list ...*filesItem) bool {
	numBuf := [2]byte{}
	var found bool
	for _, item := range list {
		//g := item.decompressor.MakeGetter()
		//index := recsplit.NewIndexReader(item.index)

		cur, err := item.bindex.Seek(fullKey)
		if err != nil {
			continue
		}
		step := uint16(item.endTxNum / d.aggregationStep)
		binary.BigEndian.PutUint16(numBuf[:], step)

		shortKey = encodeU64(cur.Ordinal(), numBuf[:])

		if d.trace {
			fmt.Printf("replacing %s [%x] => {%x} [step=%d, offset=%d, file=%s.%d-%d]\n", typeAS, fullKey, shortKey, step, cur.Ordinal(), typeAS, item.startTxNum, item.endTxNum)
		}
		found = true
		break
	}
	//if !found {
	//	log.Warn("bt index key replacement seek failed", "key", fmt.Sprintf("%x", fullKey))
	//}
	return found
}

// nolint
func (d *DomainCommitted) lookupShortenedKey(shortKey, fullKey []byte, typAS string, list []*filesItem) bool {
	fileStep, offset := shortenedKey(shortKey)
	expected := uint64(fileStep) * d.aggregationStep

	var found bool
	for _, item := range list {
		if item.startTxNum > expected || item.endTxNum < expected {
			continue
		}

		cur := item.bindex.OrdinalLookup(offset)
		//nolint
		fullKey = cur.Key()
		if d.trace {
			fmt.Printf("offsetToKey %s [%x]=>{%x} step=%d offset=%d, file=%s.%d-%d.kv\n", typAS, fullKey, shortKey, fileStep, offset, typAS, item.startTxNum, item.endTxNum)
		}
		found = true
		break
	}
	return found
}

// commitmentValTransform parses the value of the commitment record to extract references
// to accounts and storage items, then looks them up in the new, merged files, and replaces them with
// the updated references
func (d *DomainCommitted) commitmentValTransform(files *SelectedStaticFiles, merged *MergedFiles, val commitment.BranchData) ([]byte, error) {
	if len(val) == 0 {
		return nil, nil
	}
	accountPlainKeys, storagePlainKeys, err := val.ExtractPlainKeys()
	if err != nil {
		return nil, err
	}

	transAccountPks := make([][]byte, 0, len(accountPlainKeys))
	var apkBuf, spkBuf []byte
	for _, accountPlainKey := range accountPlainKeys {
		if len(accountPlainKey) == length.Addr {
			// Non-optimised key originating from a database record
			apkBuf = append(apkBuf[:0], accountPlainKey...)
		} else {
			f := d.lookupShortenedKey(accountPlainKey, apkBuf, "account", files.accounts)
			if !f {
				fmt.Printf("lost key %x\n", accountPlainKeys)
			}
		}
		d.replaceKeyWithReference(apkBuf, accountPlainKey, "account", merged.accounts)
		transAccountPks = append(transAccountPks, accountPlainKey)
	}

	transStoragePks := make([][]byte, 0, len(storagePlainKeys))
	for _, storagePlainKey := range storagePlainKeys {
		if len(storagePlainKey) == length.Addr+length.Hash {
			// Non-optimised key originating from a database record
			spkBuf = append(spkBuf[:0], storagePlainKey...)
		} else {
			// Optimised key referencing a state file record (file number and offset within the file)
			f := d.lookupShortenedKey(storagePlainKey, spkBuf, "storage", files.storage)
			if !f {
				fmt.Printf("lost skey %x\n", storagePlainKey)
			}
		}

		d.replaceKeyWithReference(spkBuf, storagePlainKey, "storage", merged.storage)
		transStoragePks = append(transStoragePks, storagePlainKey)
	}

	transValBuf, err := val.ReplacePlainKeys(transAccountPks, transStoragePks, nil)
	if err != nil {
		return nil, err
	}
	return transValBuf, nil
}

func (d *DomainCommitted) mergeFiles(ctx context.Context, oldFiles SelectedStaticFiles, mergedFiles MergedFiles, r DomainRanges, workers int, ps *background.ProgressSet) (valuesIn, indexIn, historyIn *filesItem, err error) {
	if !r.any() {
		return
	}

	domainFiles := oldFiles.commitment
	indexFiles := oldFiles.commitmentIdx
	historyFiles := oldFiles.commitmentHist

	var comp *compress.Compressor
	var closeItem bool = true
	defer func() {
		if closeItem {
			if comp != nil {
				comp.Close()
			}
			if indexIn != nil {
				if indexIn.decompressor != nil {
					indexIn.decompressor.Close()
				}
				if indexIn.index != nil {
					indexIn.index.Close()
				}
				if indexIn.bindex != nil {
					indexIn.bindex.Close()
				}
			}
			if historyIn != nil {
				if historyIn.decompressor != nil {
					historyIn.decompressor.Close()
				}
				if historyIn.index != nil {
					historyIn.index.Close()
				}
				if historyIn.bindex != nil {
					historyIn.bindex.Close()
				}
			}
			if valuesIn != nil {
				if valuesIn.decompressor != nil {
					valuesIn.decompressor.Close()
				}
				if valuesIn.index != nil {
					valuesIn.index.Close()
				}
				if valuesIn.bindex != nil {
					valuesIn.bindex.Close()
				}
			}
		}
	}()
	if indexIn, historyIn, err = d.History.mergeFiles(ctx, indexFiles, historyFiles,
		HistoryRanges{
			historyStartTxNum: r.historyStartTxNum,
			historyEndTxNum:   r.historyEndTxNum,
			history:           r.history,
			indexStartTxNum:   r.indexStartTxNum,
			indexEndTxNum:     r.indexEndTxNum,
			index:             r.index}, workers, ps); err != nil {
		return nil, nil, nil, err
	}

	if r.values {
		datFileName := fmt.Sprintf("%s.%d-%d.kv", d.filenameBase, r.valuesStartTxNum/d.aggregationStep, r.valuesEndTxNum/d.aggregationStep)
		datPath := filepath.Join(d.dir, datFileName)
		p := ps.AddNew(datFileName, 1)
		defer ps.Delete(p)

		if comp, err = compress.NewCompressor(ctx, "merge", datPath, d.dir, compress.MinPatternScore, workers, log.LvlTrace, d.logger); err != nil {
			return nil, nil, nil, fmt.Errorf("merge %s compressor: %w", d.filenameBase, err)
		}
		var cp CursorHeap
		heap.Init(&cp)
		for _, item := range domainFiles {
			g := item.decompressor.MakeGetter()
			g.Reset(0)
			if g.HasNext() {
				key, _ := g.NextUncompressed()
				var val []byte
				if d.compressVals {
					val, _ = g.Next(nil)
				} else {
					val, _ = g.NextUncompressed()
				}
				d.logger.Trace("mergeFiles", "key", key)
				heap.Push(&cp, &CursorItem{
					t:        FILE_CURSOR,
					dg:       g,
					key:      key,
					val:      val,
					endTxNum: item.endTxNum,
					reverse:  true,
				})
			}
		}
		keyCount := 0
		// In the loop below, the pair `keyBuf=>valBuf` is always 1 item behind `lastKey=>lastVal`.
		// `lastKey` and `lastVal` are taken from the top of the multi-way merge (assisted by the CursorHeap cp), but not processed right away
		// instead, the pair from the previous iteration is processed first - `keyBuf=>valBuf`. After that, `keyBuf` and `valBuf` are assigned
		// to `lastKey` and `lastVal` correspondingly, and the next step of multi-way merge happens. Therefore, after the multi-way merge loop
		// (when CursorHeap cp is empty), there is a need to process the last pair `keyBuf=>valBuf`, because it was one step behind
		var keyBuf, valBuf []byte
		for cp.Len() > 0 {
			lastKey := common.Copy(cp[0].key)
			lastVal := common.Copy(cp[0].val)
			// Advance all the items that have this key (including the top)
			for cp.Len() > 0 && bytes.Equal(cp[0].key, lastKey) {
				ci1 := cp[0]
				if ci1.dg.HasNext() {
					ci1.key, _ = ci1.dg.NextUncompressed()
					if d.compressVals {
						ci1.val, _ = ci1.dg.Next(ci1.val[:0])
					} else {
						ci1.val, _ = ci1.dg.NextUncompressed()
					}
					heap.Fix(&cp, 0)
				} else {
					heap.Pop(&cp)
				}
			}
			// For the rest of types, empty value means deletion
			skip := r.valuesStartTxNum == 0 && len(lastVal) == 0
			if !skip {
				if keyBuf != nil {
					if err = comp.AddUncompressedWord(keyBuf); err != nil {
						return nil, nil, nil, err
					}
					keyCount++ // Only counting keys, not values
					switch d.compressVals {
					case true:
						if err = comp.AddWord(valBuf); err != nil {
							return nil, nil, nil, err
						}
					default:
						if err = comp.AddUncompressedWord(valBuf); err != nil {
							return nil, nil, nil, err
						}
					}
				}
				keyBuf = append(keyBuf[:0], lastKey...)
				valBuf = append(valBuf[:0], lastVal...)
			}
		}
		if keyBuf != nil {
			if err = comp.AddUncompressedWord(keyBuf); err != nil {
				return nil, nil, nil, err
			}
			keyCount++ // Only counting keys, not values
			//fmt.Printf("last heap key %x\n", keyBuf)
			valBuf, err = d.commitmentValTransform(&oldFiles, &mergedFiles, valBuf)
			if err != nil {
				return nil, nil, nil, fmt.Errorf("merge: 2valTransform [%x] %w", valBuf, err)
			}
			if d.compressVals {
				if err = comp.AddWord(valBuf); err != nil {
					return nil, nil, nil, err
				}
			} else {
				if err = comp.AddUncompressedWord(valBuf); err != nil {
					return nil, nil, nil, err
				}
			}
		}
		if err = comp.Compress(); err != nil {
			return nil, nil, nil, err
		}
		comp.Close()
		comp = nil
		valuesIn = newFilesItem(r.valuesStartTxNum, r.valuesEndTxNum, d.aggregationStep)
		if valuesIn.decompressor, err = compress.NewDecompressor(datPath); err != nil {
			return nil, nil, nil, fmt.Errorf("merge %s decompressor [%d-%d]: %w", d.filenameBase, r.valuesStartTxNum, r.valuesEndTxNum, err)
		}
		ps.Delete(p)

		idxFileName := fmt.Sprintf("%s.%d-%d.kvi", d.filenameBase, r.valuesStartTxNum/d.aggregationStep, r.valuesEndTxNum/d.aggregationStep)
		idxPath := filepath.Join(d.dir, idxFileName)

		p = ps.AddNew(datFileName, uint64(keyCount))
		defer ps.Delete(p)
		if valuesIn.index, err = buildIndexThenOpen(ctx, valuesIn.decompressor, idxPath, d.dir, keyCount, false /* values */, p, d.logger); err != nil {
			return nil, nil, nil, fmt.Errorf("merge %s buildIndex [%d-%d]: %w", d.filenameBase, r.valuesStartTxNum, r.valuesEndTxNum, err)
		}

		btPath := strings.TrimSuffix(idxPath, "kvi") + "bt"
		valuesIn.bindex, err = CreateBtreeIndexWithDecompressor(btPath, 2048, valuesIn.decompressor, p, d.logger)
		if err != nil {
			return nil, nil, nil, fmt.Errorf("create btindex %s [%d-%d]: %w", d.filenameBase, r.valuesStartTxNum, r.valuesEndTxNum, err)
		}
	}
	closeItem = false
	d.stats.MergesCount++
	return
}

// Evaluates commitment for processed state.
func (d *DomainCommitted) ComputeCommitment(trace bool) (rootHash []byte, branchNodeUpdates map[string]commitment.BranchData, err error) {
	if dbg.DiscardCommitment() {
		d.updates.tree.Clear(true)
		return nil, nil, nil
	}

	defer func(s time.Time) { d.comTook = time.Since(s) }(time.Now())

	touchedKeys, hashedKeys, updates := d.updates.List(true)
	d.comKeys = uint64(len(touchedKeys))

	if len(touchedKeys) == 0 {
		rootHash, err = d.patriciaTrie.RootHash()
		return rootHash, nil, err
	}
	//if len(updates) > 1 {
	//	d.patriciaTrie.Reset()
	//}

	// data accessing functions should be set once before
	d.patriciaTrie.SetTrace(trace)

	switch d.mode {
	case CommitmentModeDirect:
		rootHash, branchNodeUpdates, err = d.patriciaTrie.ReviewKeys(touchedKeys, hashedKeys)
		if err != nil {
			return nil, nil, err
		}
	case CommitmentModeUpdate:
		rootHash, branchNodeUpdates, err = d.patriciaTrie.ProcessUpdates(touchedKeys, hashedKeys, updates)
		if err != nil {
			return nil, nil, err
		}
	case CommitmentModeDisabled:
		return nil, nil, nil
	default:
		return nil, nil, fmt.Errorf("invalid commitment mode: %d", d.mode)
	}
	return rootHash, branchNodeUpdates, err
}

func (d *DomainCommitted) Close() {
	d.Domain.Close()
	d.updates.tree.Clear(true)
}

var keyCommitmentState = []byte("state")

// SeekCommitment searches for last encoded state from DomainCommitted
// and if state found, sets it up to current domain
func (d *DomainCommitted) SeekCommitment(sinceTx uint64) (blockNum, txNum uint64, err error) {
	if d.patriciaTrie.Variant() != commitment.VariantHexPatriciaTrie {
		return 0, 0, fmt.Errorf("state storing is only supported hex patricia trie")
	}
	// todo add support of bin state dumping
	ctx := d.MakeContext()
	defer ctx.Close()

	var latestState []byte
	d.defaultDc.IteratePrefix(d.tx, keyCommitmentState, func(key, value []byte) {
		txn := binary.BigEndian.Uint64(value)
		if txn == sinceTx {
			latestState = value
		}
		mw := md5.New()
		mw.Write(value)

		fmt.Printf("[commitment] GET txn=%d %x hash %x value: %x\n", txn, key, mw.Sum(nil), value[:])
	})
	return d.Restore(latestState)
}

type commitmentState struct {
	txNum     uint64
	blockNum  uint64
	trieState []byte
}

func (cs *commitmentState) Decode(buf []byte) error {
	if len(buf) < 10 {
		return fmt.Errorf("ivalid commitment state buffer size %d, expected at least 10b", len(buf))
	}
	pos := 0
	cs.txNum = binary.BigEndian.Uint64(buf[pos : pos+8])
	pos += 8
	cs.blockNum = binary.BigEndian.Uint64(buf[pos : pos+8])
	pos += 8
	cs.trieState = make([]byte, binary.BigEndian.Uint16(buf[pos:pos+2]))
	pos += 2
	if len(cs.trieState) == 0 && len(buf) == 10 {
		return nil
	}
	copy(cs.trieState, buf[pos:pos+len(cs.trieState)])
	return nil
}

func (cs *commitmentState) Encode() ([]byte, error) {
	buf := bytes.NewBuffer(nil)
	var v [18]byte
	binary.BigEndian.PutUint64(v[:], cs.txNum)
	binary.BigEndian.PutUint64(v[8:16], cs.blockNum)
	binary.BigEndian.PutUint16(v[16:18], uint16(len(cs.trieState)))
	if _, err := buf.Write(v[:]); err != nil {
		return nil, err
	}
	if _, err := buf.Write(cs.trieState); err != nil {
		return nil, err
	}
	return buf.Bytes(), nil
}

func decodeU64(from []byte) uint64 {
	var i uint64
	for _, b := range from {
		i = (i << 8) | uint64(b)
	}
	return i
}

func encodeU64(i uint64, to []byte) []byte {
	// writes i to b in big endian byte order, using the least number of bytes needed to represent i.
	switch {
	case i < (1 << 8):
		return append(to, byte(i))
	case i < (1 << 16):
		return append(to, byte(i>>8), byte(i))
	case i < (1 << 24):
		return append(to, byte(i>>16), byte(i>>8), byte(i))
	case i < (1 << 32):
		return append(to, byte(i>>24), byte(i>>16), byte(i>>8), byte(i))
	case i < (1 << 40):
		return append(to, byte(i>>32), byte(i>>24), byte(i>>16), byte(i>>8), byte(i))
	case i < (1 << 48):
		return append(to, byte(i>>40), byte(i>>32), byte(i>>24), byte(i>>16), byte(i>>8), byte(i))
	case i < (1 << 56):
		return append(to, byte(i>>48), byte(i>>40), byte(i>>32), byte(i>>24), byte(i>>16), byte(i>>8), byte(i))
	default:
		return append(to, byte(i>>56), byte(i>>48), byte(i>>40), byte(i>>32), byte(i>>24), byte(i>>16), byte(i>>8), byte(i))
	}
}

// Optimised key referencing a state file record (file number and offset within the file)
func shortenedKey(apk []byte) (step uint16, offset uint64) {
	step = binary.BigEndian.Uint16(apk[:2])
	return step, decodeU64(apk[1:])
}<|MERGE_RESOLUTION|>--- conflicted
+++ resolved
@@ -411,11 +411,7 @@
 	mw := md5.New()
 	mw.Write(encoded)
 
-<<<<<<< HEAD
-	//fmt.Printf("commitment put %d rh %x vh %x\n", d.txNum, rh, mw.Sum(nil))
-=======
-	fmt.Printf("commitment put %d rh %x vh %x\n\n", d.txNum, rh, mw.Sum(nil))
->>>>>>> 231f30a8
+	//fmt.Printf("commitment put %d rh %x vh %x\n\n", d.txNum, rh, mw.Sum(nil))
 	if err := d.Domain.PutWithPrev(keyCommitmentState, nil, encoded, d.prevState); err != nil {
 		return err
 	}
