package state

import (
	"bytes"
	"container/heap"
	"context"
	"encoding/binary"
	"encoding/hex"
	"fmt"
	"math"
	"sync"
	"sync/atomic"
	"time"

	btree2 "github.com/tidwall/btree"

	"github.com/ledgerwatch/erigon-lib/commitment"
	"github.com/ledgerwatch/erigon-lib/common"
	"github.com/ledgerwatch/erigon-lib/common/length"
	"github.com/ledgerwatch/erigon-lib/kv"
)

// KvList sort.Interface to sort write list by keys
type KvList struct {
	Keys []string
	Vals [][]byte
}

func (l *KvList) Push(key string, val []byte) {
	l.Keys = append(l.Keys, key)
	l.Vals = append(l.Vals, val)
}

func (l *KvList) Len() int {
	return len(l.Keys)
}

func (l *KvList) Less(i, j int) bool {
	return l.Keys[i] < l.Keys[j]
}

func (l *KvList) Swap(i, j int) {
	l.Keys[i], l.Keys[j] = l.Keys[j], l.Keys[i]
	l.Vals[i], l.Vals[j] = l.Vals[j], l.Vals[i]
}

func splitKey(key []byte) (k1, k2 []byte) {
	switch {
	case len(key) <= length.Addr:
		return key, nil
	case len(key) >= length.Addr+length.Hash:
		return key[:length.Addr], key[length.Addr:]
	default:
		panic(fmt.Sprintf("invalid key length %d", len(key)))
	}
	return
}

type SharedDomains struct {
	aggCtx *AggregatorV3Context
	roTx   kv.Tx

	txNum    atomic.Uint64
	blockNum atomic.Uint64
	estSize  atomic.Uint64

	muMaps     sync.RWMutex
	account    *btree2.Map[string, []byte]
	code       *btree2.Map[string, []byte]
	storage    *btree2.Map[string, []byte]
	commitment *btree2.Map[string, []byte]
	Account    *Domain
	Storage    *Domain
	Code       *Domain
	Commitment *DomainCommitted
	//TracesTo   *InvertedIndex
	//LogAddrs   *InvertedIndex
	//LogTopics  *InvertedIndex
	//TracesFrom *InvertedIndex
}

func (sd *SharedDomains) Unwind(ctx context.Context, rwtx kv.RwTx, step uint64, txUnwindTo uint64) error {
	sd.clear()

	if err := sd.Account.unwind(ctx, step, txUnwindTo, math.MaxUint64, math.MaxUint64, func(txN uint64, k, v []byte) error {
		//fmt.Printf("d code: %x %x\n", k, v)
		//pv, _, err := actx.accounts.hc.GetNoStateWithRecent(k, txUnwindTo, a.rwTx)
		//if err != nil {
		//	return err
		//}
		//if len(pv) > 0 {
		//	fmt.Printf("restoring %x %x\n", k, pv)
		//}
		return nil
	}); err != nil {
		return err
	}
	if err := sd.Storage.unwind(ctx, step, txUnwindTo, math.MaxUint64, math.MaxUint64, nil); err != nil {
		return err
	}
	if err := sd.Code.unwind(ctx, step, txUnwindTo, math.MaxUint64, math.MaxUint64, nil); err != nil {
		return err
	}
	if err := sd.Commitment.unwind(ctx, step, txUnwindTo, math.MaxUint64, math.MaxUint64, nil); err != nil {
		return err
	}

	//cmcx := sd.Commitment.MakeContext()
	//defer cmcx.Close()

<<<<<<< HEAD
	//_, _, rv, err := cmcx.hc.GetRecent(keyCommitmentState, txUnwindTo, rwtx)
	//if err != nil {
	//	return err
	//}
	//bn, txn, err := sd.Commitment.Restore(rv)
	//fmt.Printf("Unwind domains to block %d, txn %d wanted to %d\n", bn, txn, txUnwindTo)
	//return err
	return nil
=======
	rv, _, err := cmcx.GetLatest(keyCommitmentState, nil, rwtx)
	if err != nil {
		return err
	}
	bn, txn, err := sd.Commitment.Restore(rv)
	fmt.Printf("Unwind domains to block %d, txn %d wanted to %d\n", bn, txn, txUnwindTo)
	return err
>>>>>>> 231f30a8
}

func (sd *SharedDomains) clear() {
	sd.muMaps.Lock()
	defer sd.muMaps.Unlock()
	sd.account.Clear()
	sd.code.Clear()
	sd.commitment.Clear()
	//sd.Commitment.patriciaTrie.Reset()
	sd.storage.Clear()
	sd.estSize.Store(0)
}

func NewSharedDomains(a, c, s *Domain, comm *DomainCommitted) *SharedDomains {
	sd := &SharedDomains{
		Account:    a,
		account:    btree2.NewMap[string, []byte](128),
		Code:       c,
		code:       btree2.NewMap[string, []byte](128),
		Storage:    s,
		storage:    btree2.NewMap[string, []byte](128),
		Commitment: comm,
		commitment: btree2.NewMap[string, []byte](128),
	}

	sd.Commitment.ResetFns(sd.BranchFn, sd.AccountFn, sd.StorageFn)
	return sd
}

func (sd *SharedDomains) put(table kv.Domain, key, val []byte) {
	sd.muMaps.Lock()
	defer sd.muMaps.Unlock()
	sd.puts(table, hex.EncodeToString(key), val)
}

func (sd *SharedDomains) puts(table kv.Domain, key string, val []byte) {
	switch table {
	case kv.AccountsDomain:
		if old, ok := sd.account.Set(key, val); ok {
			sd.estSize.Add(uint64(len(val) - len(old)))
		} else {
			sd.estSize.Add(uint64(len(key) + len(val)))
		}
	case kv.CodeDomain:
		if old, ok := sd.code.Set(key, val); ok {
			sd.estSize.Add(uint64(len(val) - len(old)))
		} else {
			sd.estSize.Add(uint64(len(key) + len(val)))
		}
	case kv.StorageDomain:
		if old, ok := sd.storage.Set(key, val); ok {
			sd.estSize.Add(uint64(len(val) - len(old)))
		} else {
			sd.estSize.Add(uint64(len(key) + len(val)))
		}
	case kv.CommitmentDomain:
		if old, ok := sd.commitment.Set(key, val); ok {
			sd.estSize.Add(uint64(len(val) - len(old)))
		} else {
			sd.estSize.Add(uint64(len(key) + len(val)))
		}
	default:
		panic(fmt.Errorf("sharedDomains put to invalid table %s", table))
	}
}

func (sd *SharedDomains) Get(table kv.Domain, key []byte) (v []byte, ok bool) {
	sd.muMaps.RLock()
	v, ok = sd.get(table, key)
	sd.muMaps.RUnlock()
	return v, ok
}

func (sd *SharedDomains) get(table kv.Domain, key []byte) (v []byte, ok bool) {
	//keyS := *(*string)(unsafe.Pointer(&key))
	keyS := hex.EncodeToString(key)
	switch table {
	case kv.AccountsDomain:
		v, ok = sd.account.Get(keyS)
	case kv.CodeDomain:
		v, ok = sd.code.Get(keyS)
	case kv.StorageDomain:
		v, ok = sd.storage.Get(keyS)
	case kv.CommitmentDomain:
		v, ok = sd.commitment.Get(keyS)
	default:
		panic(table)
	}
	return v, ok
}

func (sd *SharedDomains) SizeEstimate() uint64 {
	return sd.estSize.Load()
}

func (sd *SharedDomains) LatestCommitment(prefix []byte) ([]byte, error) {
	v0, ok := sd.Get(kv.CommitmentDomain, prefix)
	if ok {
		return v0, nil
	}
	v, _, err := sd.aggCtx.CommitmentLatest(prefix, sd.roTx)
	if err != nil {
		return nil, fmt.Errorf("commitment prefix %x read error: %w", prefix, err)
	}
	return v, nil
}

func (sd *SharedDomains) LatestCode(addr []byte) ([]byte, error) {
	v0, ok := sd.Get(kv.CodeDomain, addr)
	if ok {
		return v0, nil
	}
	v, _, err := sd.aggCtx.CodeLatest(addr, sd.roTx)
	if err != nil {
		return nil, fmt.Errorf("code %x read error: %w", addr, err)
	}
	return v, nil
}

func (sd *SharedDomains) LatestAccount(addr []byte) ([]byte, error) {
	v0, ok := sd.Get(kv.AccountsDomain, addr)
	if ok {
		return v0, nil
	}
	v, _, err := sd.aggCtx.AccountLatest(addr, sd.roTx)
	if err != nil {
		return nil, fmt.Errorf("account %x read error: %w", addr, err)
	}
	return v, nil
}

func (sd *SharedDomains) ReadsValidBtree(table kv.Domain, list *KvList) bool {
	sd.muMaps.RLock()
	defer sd.muMaps.RUnlock()

	var m *btree2.Map[string, []byte]
	switch table {
	case kv.AccountsDomain:
		m = sd.account
	case kv.CodeDomain:
		m = sd.code
	case kv.StorageDomain:
		m = sd.storage
	default:
		panic(table)
	}

	for i, key := range list.Keys {
		if val, ok := m.Get(key); ok {
			if !bytes.Equal(list.Vals[i], val) {
				return false
			}
		}
	}
	return true
}

func (sd *SharedDomains) LatestStorage(addr, loc []byte) ([]byte, error) {
	v0, ok := sd.Get(kv.StorageDomain, common.Append(addr, loc))
	if ok {
		return v0, nil
	}
	v, _, err := sd.aggCtx.StorageLatest(addr, loc, sd.roTx)
	if err != nil {
		return nil, fmt.Errorf("storage %x|%x read error: %w", addr, loc, err)
	}
	return v, nil
}

func (sd *SharedDomains) BranchFn(pref []byte) ([]byte, error) {
	v, err := sd.LatestCommitment(pref)
	if err != nil {
		return nil, fmt.Errorf("branchFn failed: %w", err)
	}
	//fmt.Printf("branchFn[sd]: %x: %x\n", pref, v)
	if len(v) == 0 {
		return nil, nil
	}
	// skip touchmap
	return v[2:], nil
}

func (sd *SharedDomains) AccountFn(plainKey []byte, cell *commitment.Cell) error {
	encAccount, err := sd.LatestAccount(plainKey)
	if err != nil {
		return fmt.Errorf("accountFn failed: %w", err)
	}
	cell.Nonce = 0
	cell.Balance.Clear()
	if len(encAccount) > 0 {
		nonce, balance, chash := DecodeAccountBytes(encAccount)
		cell.Nonce = nonce
		cell.Balance.Set(balance)
		if len(chash) > 0 {
			copy(cell.CodeHash[:], chash)
		}
		//fmt.Printf("accountFn[sd]: %x: n=%d b=%d ch=%x\n", plainKey, nonce, balance, chash)
	}

	code, err := sd.LatestCode(plainKey)
	if err != nil {
		return fmt.Errorf("accountFn[sd]: failed to read latest code: %w", err)
	}
	if len(code) > 0 {
		//fmt.Printf("accountFn[sd]: code %x - %x\n", plainKey, code)
		sd.Commitment.updates.keccak.Reset()
		sd.Commitment.updates.keccak.Write(code)
		copy(cell.CodeHash[:], sd.Commitment.updates.keccak.Sum(nil))
	} else {
		copy(cell.CodeHash[:], commitment.EmptyCodeHash)
	}
	cell.Delete = len(encAccount) == 0 && len(code) == 0
	return nil
}

func (sd *SharedDomains) StorageFn(plainKey []byte, cell *commitment.Cell) error {
	// Look in the summary table first
	addr, loc := splitKey(plainKey)
	enc, err := sd.LatestStorage(addr, loc)
	if err != nil {
		return err
	}
	//fmt.Printf("storageFn[sd]: %x|%x - %x\n", addr, loc, enc)
	cell.StorageLen = len(enc)
	copy(cell.Storage[:], enc)
	cell.Delete = cell.StorageLen == 0
	return nil
}

func (sd *SharedDomains) UpdateAccountData(addr []byte, account, prevAccount []byte) error {
	sd.Commitment.TouchPlainKey(addr, account, sd.Commitment.TouchAccount)
	sd.put(kv.AccountsDomain, addr, account)
	return sd.Account.PutWithPrev(addr, nil, account, prevAccount)
}

func (sd *SharedDomains) UpdateAccountCode(addr []byte, code, codeHash []byte) error {
	sd.Commitment.TouchPlainKey(addr, code, sd.Commitment.TouchCode)
	prevCode, _ := sd.LatestCode(addr)
	if bytes.Equal(prevCode, code) {
		return nil
	}
	sd.put(kv.CodeDomain, addr, code)
	if len(code) == 0 {
		return sd.Code.DeleteWithPrev(addr, nil, prevCode)
	}
	return sd.Code.PutWithPrev(addr, nil, code, prevCode)
}

func (sd *SharedDomains) UpdateCommitmentData(prefix []byte, data, prev []byte) error {
	sd.put(kv.CommitmentDomain, prefix, data)
	return sd.Commitment.PutWithPrev(prefix, nil, data, prev)
}

func (sd *SharedDomains) DeleteAccount(addr, prev []byte) error {
	sd.Commitment.TouchPlainKey(addr, nil, sd.Commitment.TouchAccount)

	if sd.Account.wal == nil {
		panic("what")
	}
	sd.put(kv.AccountsDomain, addr, nil)
	if err := sd.Account.DeleteWithPrev(addr, nil, prev); err != nil {
		return err
	}

	sd.put(kv.CodeDomain, addr, nil)
	// commitment delete already has been applied via account
	if err := sd.Code.Delete(addr, nil); err != nil {
		return err
	}

	var err error
	type pair struct{ k, v []byte }
	tombs := make([]pair, 0, 8)
	err = sd.IterateStoragePrefix(sd.roTx, addr, func(k, v []byte) {
		if !bytes.HasPrefix(k, addr) {
			return
		}
		sd.put(kv.StorageDomain, k, nil)
		sd.Commitment.TouchPlainKey(k, nil, sd.Commitment.TouchStorage)
		err = sd.Storage.DeleteWithPrev(k, nil, v)

		tombs = append(tombs, pair{k, v})
	})

	for _, tomb := range tombs {
		sd.Commitment.TouchPlainKey(tomb.k, nil, sd.Commitment.TouchStorage)
		err = sd.Storage.DeleteWithPrev(tomb.k, nil, tomb.v)
	}
	return err
}

func (sd *SharedDomains) WriteAccountStorage(addr, loc []byte, value, preVal []byte) error {
	composite := common.Append(addr, loc)

	sd.Commitment.TouchPlainKey(composite, value, sd.Commitment.TouchStorage)
	sd.put(kv.StorageDomain, composite, value)
	if len(value) == 0 {
		return sd.Storage.DeleteWithPrev(addr, loc, preVal)
	}
	return sd.Storage.PutWithPrev(addr, loc, value, preVal)
}

func (sd *SharedDomains) SetContext(ctx *AggregatorV3Context) {
	sd.aggCtx = ctx
}

func (sd *SharedDomains) SetTx(tx kv.RwTx) {
	sd.roTx = tx
	sd.Commitment.SetTx(tx)
	sd.Code.SetTx(tx)
	sd.Account.SetTx(tx)
	sd.Storage.SetTx(tx)
}

func (sd *SharedDomains) SetTxNum(txNum uint64) {
	sd.txNum.Store(txNum)
	sd.Account.SetTxNum(txNum)
	sd.Code.SetTxNum(txNum)
	sd.Storage.SetTxNum(txNum)
	sd.Commitment.SetTxNum(txNum)
}

func (sd *SharedDomains) SetBlockNum(blockNum uint64) {
	sd.blockNum.Store(blockNum)
}

func (sd *SharedDomains) Commit(saveStateAfter, trace bool) (rootHash []byte, err error) {
	// if commitment mode is Disabled, there will be nothing to compute on.
	rootHash, branchNodeUpdates, err := sd.Commitment.ComputeCommitment(trace)
	if err != nil {
		return nil, err
	}

	defer func(t time.Time) { mxCommitmentWriteTook.UpdateDuration(t) }(time.Now())

	for pref, update := range branchNodeUpdates {
		prefix := []byte(pref)

		stateValue, err := sd.LatestCommitment(prefix)
		if err != nil {
			return nil, err
		}
		stated := commitment.BranchData(stateValue)
		merged, err := sd.Commitment.branchMerger.Merge(stated, update)
		if err != nil {
			return nil, err
		}
		if bytes.Equal(stated, merged) {
			continue
		}
		if trace {
			fmt.Printf("sd computeCommitment merge [%x] [%x]+[%x]=>[%x]\n", prefix, stated, update, merged)
		}

		if err = sd.UpdateCommitmentData(prefix, merged, stated); err != nil {
			return nil, err
		}
		mxCommitmentUpdatesApplied.Inc()
	}

	if saveStateAfter {
		if err := sd.Commitment.storeCommitmentState(sd.blockNum.Load(), rootHash); err != nil {
			return nil, err
		}
	}
	return rootHash, nil
}

// IterateStoragePrefix iterates over key-value pairs of the storage domain that start with given prefix
// Such iteration is not intended to be used in public API, therefore it uses read-write transaction
// inside the domain. Another version of this for public API use needs to be created, that uses
// roTx instead and supports ending the iterations before it reaches the end.
func (sd *SharedDomains) IterateStoragePrefix(roTx kv.Tx, prefix []byte, it func(k, v []byte)) error {
	sd.Storage.stats.FilesQueries.Add(1)

	var cp CursorHeap
	heap.Init(&cp)
	var k, v []byte
	var err error

	iter := sd.storage.Iter()
	cnt := 0
	if iter.Seek(string(prefix)) {
		kx := iter.Key()
		v = iter.Value()
		cnt++
		//fmt.Printf("c %d kx: %s, k: %x\n", cnt, kx, v)
		k, _ = hex.DecodeString(kx)

		if len(kx) > 0 && bytes.HasPrefix(k, prefix) {
			heap.Push(&cp, &CursorItem{t: RAM_CURSOR, key: common.Copy(k), val: common.Copy(v), iter: iter, endTxNum: sd.txNum.Load(), reverse: true})
		}
	}

	keysCursor, err := roTx.CursorDupSort(sd.Storage.keysTable)
	if err != nil {
		return err
	}
	defer keysCursor.Close()
	if k, v, err = keysCursor.Seek(prefix); err != nil {
		return err
	}
	if k != nil && bytes.HasPrefix(k, prefix) {
		keySuffix := make([]byte, len(k)+8)
		copy(keySuffix, k)
		copy(keySuffix[len(k):], v)
		step := ^binary.BigEndian.Uint64(v)
		txNum := step * sd.Storage.aggregationStep
		if v, err = roTx.GetOne(sd.Storage.valsTable, keySuffix); err != nil {
			return err
		}
		heap.Push(&cp, &CursorItem{t: DB_CURSOR, key: common.Copy(k), val: common.Copy(v), c: keysCursor, endTxNum: txNum, reverse: true})
	}

	sctx := sd.aggCtx.storage
	for i, item := range sctx.files {
		bg := sctx.statelessBtree(i)
		if bg.Empty() {
			continue
		}

		cursor, err := bg.Seek(prefix)
		if err != nil {
			continue
		}

		g := sctx.statelessGetter(i)
		key := cursor.Key()
		if key != nil && bytes.HasPrefix(key, prefix) {
			val := cursor.Value()
			heap.Push(&cp, &CursorItem{t: FILE_CURSOR, key: key, val: val, dg: g, btCursor: cursor, endTxNum: item.endTxNum, reverse: true})
		}
	}

	for cp.Len() > 0 {
		lastKey := common.Copy(cp[0].key)
		lastVal := common.Copy(cp[0].val)
		// Advance all the items that have this key (including the top)
		for cp.Len() > 0 && bytes.Equal(cp[0].key, lastKey) {
			ci1 := cp[0]
			switch ci1.t {
			case RAM_CURSOR:
				if ci1.iter.Next() {
					k, _ = hex.DecodeString(ci1.iter.Key())
					if k != nil && bytes.HasPrefix(k, prefix) {
						ci1.key = common.Copy(k)
						ci1.val = common.Copy(ci1.iter.Value())
					}
					heap.Fix(&cp, 0)
				} else {
					heap.Pop(&cp)
				}
			case FILE_CURSOR:
				if ci1.btCursor.Next() {
					ci1.key = ci1.btCursor.Key()
					if ci1.key != nil && bytes.HasPrefix(ci1.key, prefix) {
						ci1.val = ci1.btCursor.Value()
						heap.Fix(&cp, 0)
					} else {
						heap.Pop(&cp)
					}
				} else {
					heap.Pop(&cp)
				}

				//if ci1.dg.HasNext() {
				//	ci1.key, _ = ci1.dg.Next(ci1.key[:0])
				//	if ci1.key != nil && bytes.HasPrefix(ci1.key, prefix) {
				//		ci1.val, _ = ci1.dg.Next(ci1.val[:0])
				//		heap.Fix(&cp, 0)
				//	} else {
				//		heap.Pop(&cp)
				//	}
				//} else {
				//	heap.Pop(&cp)
				//}
			case DB_CURSOR:
				k, v, err = ci1.c.NextNoDup()
				if err != nil {
					return err
				}
				if k != nil && bytes.HasPrefix(k, prefix) {
					ci1.key = common.Copy(k)
					keySuffix := make([]byte, len(k)+8)
					copy(keySuffix, k)
					copy(keySuffix[len(k):], v)
					if v, err = roTx.GetOne(sd.Storage.valsTable, keySuffix); err != nil {
						return err
					}
					ci1.val = common.Copy(v)
					heap.Fix(&cp, 0)
				} else {
					heap.Pop(&cp)
				}
			}
		}
		if len(lastVal) > 0 {
			it(lastKey, lastVal)
		}
	}
	return nil
}

func (sd *SharedDomains) Clean() {
	sd.account.Clear()
	sd.code.Clear()
	sd.storage.Clear()
	sd.commitment.Clear()
	sd.estSize.Store(0)
}

func (sd *SharedDomains) Close() {
	sd.aggCtx.Close()
	sd.account.Clear()
	sd.code.Clear()
	sd.storage.Clear()
	sd.commitment.Clear()
	sd.Account.Close()
	sd.Storage.Close()
	sd.Code.Close()
	sd.Commitment.Close()
}<|MERGE_RESOLUTION|>--- conflicted
+++ resolved
@@ -108,8 +108,7 @@
 	//cmcx := sd.Commitment.MakeContext()
 	//defer cmcx.Close()
 
-<<<<<<< HEAD
-	//_, _, rv, err := cmcx.hc.GetRecent(keyCommitmentState, txUnwindTo, rwtx)
+	//rv, _, err := cmcx.GetLatest(keyCommitmentState, nil, rwtx)
 	//if err != nil {
 	//	return err
 	//}
@@ -117,15 +116,6 @@
 	//fmt.Printf("Unwind domains to block %d, txn %d wanted to %d\n", bn, txn, txUnwindTo)
 	//return err
 	return nil
-=======
-	rv, _, err := cmcx.GetLatest(keyCommitmentState, nil, rwtx)
-	if err != nil {
-		return err
-	}
-	bn, txn, err := sd.Commitment.Restore(rv)
-	fmt.Printf("Unwind domains to block %d, txn %d wanted to %d\n", bn, txn, txUnwindTo)
-	return err
->>>>>>> 231f30a8
 }
 
 func (sd *SharedDomains) clear() {
