/*
   Copyright 2022 Erigon contributors

   Licensed under the Apache License, Version 2.0 (the "License");
   you may not use this file except in compliance with the License.
   You may obtain a copy of the License at

       http://www.apache.org/licenses/LICENSE-2.0

   Unless required by applicable law or agreed to in writing, software
   distributed under the License is distributed on an "AS IS" BASIS,
   WITHOUT WARRANTIES OR CONDITIONS OF ANY KIND, either express or implied.
   See the License for the specific language governing permissions and
   limitations under the License.
*/

package state

import (
	"bytes"
	"container/heap"
	"context"
	"encoding/binary"
	"fmt"
	"math"
	"os"
	"path/filepath"
	"regexp"
	"strconv"
	"time"

	"github.com/RoaringBitmap/roaring/roaring64"
	"github.com/ledgerwatch/log/v3"
	btree2 "github.com/tidwall/btree"
	atomic2 "go.uber.org/atomic"
	"golang.org/x/exp/slices"
	"golang.org/x/sync/errgroup"

	"github.com/ledgerwatch/erigon-lib/kv/iter"

	"github.com/ledgerwatch/erigon-lib/common"
	"github.com/ledgerwatch/erigon-lib/common/cmp"
	"github.com/ledgerwatch/erigon-lib/common/dir"
	"github.com/ledgerwatch/erigon-lib/compress"
	"github.com/ledgerwatch/erigon-lib/etl"
	"github.com/ledgerwatch/erigon-lib/kv"
	"github.com/ledgerwatch/erigon-lib/kv/bitmapdb"
	"github.com/ledgerwatch/erigon-lib/kv/order"
	"github.com/ledgerwatch/erigon-lib/recsplit"
	"github.com/ledgerwatch/erigon-lib/recsplit/eliasfano32"
)

type History struct {
	*InvertedIndex

	// Files:
	//  .v - list of values
	//  .vi - txNum+key -> offset in .v
	files *btree2.BTreeG[*filesItem] // thread-safe, but maybe need 1 RWLock for all trees in AggregatorV3

	// roFiles derivative from field `file`, but without garbage (canDelete=true, overlaps, etc...)
	// MakeContext() using this field in zero-copy way
	roFiles atomic2.Pointer[[]ctxItem]

	historyValsTable        string // key1+key2+txnNum -> oldValue , stores values BEFORE change
	settingsTable           string
	compressWorkers         int
	compressVals            bool
	integrityFileExtensions []string
	largeValues             bool // can't use DupSort optimization (aka. prefix-compression) if values size > 4kb

	wal *historyWAL
}

func NewHistory(
	dir, tmpdir string,
	aggregationStep uint64,
	filenameBase string,
	indexKeysTable string,
	indexTable string,
	historyValsTable string,
	settingsTable string,
	compressVals bool,
	integrityFileExtensions []string,
	largeValues bool,
) (*History, error) {
	h := History{
		files:                   btree2.NewBTreeGOptions[*filesItem](filesItemLess, btree2.Options{Degree: 128, NoLocks: false}),
		roFiles:                 *atomic2.NewPointer(&[]ctxItem{}),
		historyValsTable:        historyValsTable,
		settingsTable:           settingsTable,
		compressVals:            compressVals,
		compressWorkers:         1,
		integrityFileExtensions: integrityFileExtensions,
		largeValues:             largeValues,
	}

	var err error
	h.InvertedIndex, err = NewInvertedIndex(dir, tmpdir, aggregationStep, filenameBase, indexKeysTable, indexTable, true, append(slices.Clone(h.integrityFileExtensions), "v"))
	if err != nil {
		return nil, fmt.Errorf("NewHistory: %s, %w", filenameBase, err)
	}

	return &h, nil
}

// OpenList - main method to open list of files.
// It's ok if some files was open earlier.
// If some file already open: noop.
// If some file already open but not in provided list: close and remove from `files` field.
func (h *History) OpenList(fNames []string) error {
	if err := h.InvertedIndex.OpenList(fNames); err != nil {
		return err
	}
	return h.openList(fNames)

}
func (h *History) openList(fNames []string) error {
	h.closeWhatNotInList(fNames)
	_ = h.scanStateFiles(fNames)
	if err := h.openFiles(); err != nil {
		return fmt.Errorf("History.OpenList: %s, %w", h.filenameBase, err)
	}
	return nil
}

func (h *History) OpenFolder() error {
	files, err := h.fileNamesOnDisk()
	if err != nil {
		return err
	}
	return h.OpenList(files)
}

// scanStateFiles
// returns `uselessFiles` where file "is useless" means: it's subset of frozen file. such files can be safely deleted. subset of non-frozen file may be useful
func (h *History) scanStateFiles(fNames []string) (uselessFiles []*filesItem) {
	re := regexp.MustCompile("^" + h.filenameBase + ".([0-9]+)-([0-9]+).v$")
	var err error
Loop:
	for _, name := range fNames {
		subs := re.FindStringSubmatch(name)
		if len(subs) != 3 {
			if len(subs) != 0 {
				log.Warn("File ignored by inverted index scan, more than 3 submatches", "name", name, "submatches", len(subs))
			}
			continue
		}
		var startStep, endStep uint64
		if startStep, err = strconv.ParseUint(subs[1], 10, 64); err != nil {
			log.Warn("File ignored by inverted index scan, parsing startTxNum", "error", err, "name", name)
			continue
		}
		if endStep, err = strconv.ParseUint(subs[2], 10, 64); err != nil {
			log.Warn("File ignored by inverted index scan, parsing endTxNum", "error", err, "name", name)
			continue
		}
		if startStep > endStep {
			log.Warn("File ignored by inverted index scan, startTxNum > endTxNum", "name", name)
			continue
		}

		startTxNum, endTxNum := startStep*h.aggregationStep, endStep*h.aggregationStep
		frozen := endStep-startStep == StepsInBiggestFile

		for _, ext := range h.integrityFileExtensions {
			requiredFile := fmt.Sprintf("%s.%d-%d.%s", h.filenameBase, startStep, endStep, ext)
			if !dir.FileExist(filepath.Join(h.dir, requiredFile)) {
				log.Debug(fmt.Sprintf("[snapshots] skip %s because %s doesn't exists", name, requiredFile))
				continue Loop
			}
		}

		var newFile = &filesItem{startTxNum: startTxNum, endTxNum: endTxNum, frozen: frozen}
		if _, has := h.files.Get(newFile); has {
			continue
		}

		addNewFile := true
		var subSets []*filesItem
		h.files.Walk(func(items []*filesItem) bool {
			for _, item := range items {
				if item.isSubsetOf(newFile) {
					subSets = append(subSets, item)
					continue
				}

				if newFile.isSubsetOf(item) {
					if item.frozen {
						addNewFile = false
						uselessFiles = append(uselessFiles, newFile)
					}
					continue
				}
			}
			return true
		})
		//for _, subSet := range subSets {
		//	h.files.Delete(subSet)
		//}
		if addNewFile {
			h.files.Set(newFile)
		}
	}
	return uselessFiles
}

func (h *History) openFiles() error {
	var totalKeys uint64
	var err error
	invalidFileItems := make([]*filesItem, 0)
	h.files.Walk(func(items []*filesItem) bool {
		for _, item := range items {
			if item.decompressor != nil {
				continue
			}
			fromStep, toStep := item.startTxNum/h.aggregationStep, item.endTxNum/h.aggregationStep
			datPath := filepath.Join(h.dir, fmt.Sprintf("%s.%d-%d.v", h.filenameBase, fromStep, toStep))
			if !dir.FileExist(datPath) {
				invalidFileItems = append(invalidFileItems, item)
				continue
			}
			if item.decompressor, err = compress.NewDecompressor(datPath); err != nil {
				log.Debug("Hisrory.openFiles: %w, %s", err, datPath)
				return false
			}

			if item.index != nil {
				continue
			}
			idxPath := filepath.Join(h.dir, fmt.Sprintf("%s.%d-%d.vi", h.filenameBase, fromStep, toStep))
			if dir.FileExist(idxPath) {
				if item.index, err = recsplit.OpenIndex(idxPath); err != nil {
					log.Debug(fmt.Errorf("Hisrory.openFiles: %w, %s", err, idxPath).Error())
					return false
				}
				totalKeys += item.index.KeyCount()
			}
		}
		return true
	})
	if err != nil {
		return err
	}
	for _, item := range invalidFileItems {
		h.files.Delete(item)
	}

	h.reCalcRoFiles()
	return nil
}

func (h *History) closeWhatNotInList(fNames []string) {
	var toDelete []*filesItem
	h.files.Walk(func(items []*filesItem) bool {
	Loop1:
		for _, item := range items {
			for _, protectName := range fNames {
				if item.decompressor != nil && item.decompressor.FileName() == protectName {
					continue Loop1
				}
			}
			toDelete = append(toDelete, item)
		}
		return true
	})
	for _, item := range toDelete {
		if item.decompressor != nil {
			if err := item.decompressor.Close(); err != nil {
				log.Trace("close", "err", err, "file", item.index.FileName())
			}
			item.decompressor = nil
		}
		if item.index != nil {
			if err := item.index.Close(); err != nil {
				log.Trace("close", "err", err, "file", item.index.FileName())
			}
			item.index = nil
		}
		h.files.Delete(item)
	}
}

func (h *History) Close() {
	h.InvertedIndex.Close()
	h.closeWhatNotInList([]string{})
	h.reCalcRoFiles()
}

func (h *History) Files() (res []string) {
	h.files.Walk(func(items []*filesItem) bool {
		for _, item := range items {
			if item.decompressor != nil {
				res = append(res, item.decompressor.FileName())
			}
		}
		return true
	})
	res = append(res, h.InvertedIndex.Files()...)
	return res
}

func (h *History) missedIdxFiles() (l []*filesItem) {
	h.files.Walk(func(items []*filesItem) bool { // don't run slow logic while iterating on btree
		for _, item := range items {
			fromStep, toStep := item.startTxNum/h.aggregationStep, item.endTxNum/h.aggregationStep
			if !dir.FileExist(filepath.Join(h.dir, fmt.Sprintf("%s.%d-%d.vi", h.filenameBase, fromStep, toStep))) {
				l = append(l, item)
			}
		}
		return true
	})
	return l
}

// BuildMissedIndices - produce .efi/.vi/.kvi from .ef/.v/.kv
func (h *History) BuildOptionalMissedIndices(ctx context.Context) (err error) {
	return h.localityIndex.BuildMissedIndices(ctx, h.InvertedIndex)
}

func (h *History) buildVi(ctx context.Context, item *filesItem) (err error) {
	search := &filesItem{startTxNum: item.startTxNum, endTxNum: item.endTxNum}
	iiItem, ok := h.InvertedIndex.files.Get(search)
	if !ok {
		return nil
	}

	fromStep, toStep := item.startTxNum/h.aggregationStep, item.endTxNum/h.aggregationStep
	fName := fmt.Sprintf("%s.%d-%d.vi", h.filenameBase, fromStep, toStep)
	idxPath := filepath.Join(h.dir, fName)
	log.Info("[snapshots] build idx", "file", fName)
	count, err := iterateForVi(item, iiItem, h.compressVals, func(v []byte) error { return nil })
	if err != nil {
		return err
	}
	return buildVi(ctx, item, iiItem, idxPath, h.tmpdir, count, false /* values */, h.compressVals)
}

func (h *History) BuildMissedIndices(ctx context.Context, g *errgroup.Group) {
	h.InvertedIndex.BuildMissedIndices(ctx, g)
	missedFiles := h.missedIdxFiles()
	for _, item := range missedFiles {
		item := item
		g.Go(func() error { return h.buildVi(ctx, item) })
	}
}

func iterateForVi(historyItem, iiItem *filesItem, compressVals bool, f func(v []byte) error) (count int, err error) {
	var cp CursorHeap
	heap.Init(&cp)
	g := iiItem.decompressor.MakeGetter()
	g.Reset(0)
	if g.HasNext() {
		g2 := historyItem.decompressor.MakeGetter()
		key, _ := g.NextUncompressed()
		val, _ := g.NextUncompressed()
		heap.Push(&cp, &CursorItem{
			t:        FILE_CURSOR,
			dg:       g,
			dg2:      g2,
			key:      key,
			val:      val,
			endTxNum: iiItem.endTxNum,
			reverse:  false,
		})
	}

	// In the loop below, the pair `keyBuf=>valBuf` is always 1 item behind `lastKey=>lastVal`.
	// `lastKey` and `lastVal` are taken from the top of the multi-way merge (assisted by the CursorHeap cp), but not processed right away
	// instead, the pair from the previous iteration is processed first - `keyBuf=>valBuf`. After that, `keyBuf` and `valBuf` are assigned
	// to `lastKey` and `lastVal` correspondingly, and the next step of multi-way merge happens. Therefore, after the multi-way merge loop
	// (when CursorHeap cp is empty), there is a need to process the last pair `keyBuf=>valBuf`, because it was one step behind
	var valBuf []byte
	for cp.Len() > 0 {
		lastKey := common.Copy(cp[0].key)
		// Advance all the items that have this key (including the top)
		//var mergeOnce bool
		for cp.Len() > 0 && bytes.Equal(cp[0].key, lastKey) {
			ci1 := cp[0]
			keysCount := eliasfano32.Count(ci1.val)
			for i := uint64(0); i < keysCount; i++ {
				if compressVals {
					valBuf, _ = ci1.dg2.Next(valBuf[:0])
				} else {
					valBuf, _ = ci1.dg2.NextUncompressed()
				}
				if err = f(valBuf); err != nil {
					return count, err
				}
			}
			count += int(keysCount)
			if ci1.dg.HasNext() {
				ci1.key, _ = ci1.dg.NextUncompressed()
				ci1.val, _ = ci1.dg.NextUncompressed()
				heap.Fix(&cp, 0)
			} else {
				heap.Remove(&cp, 0)
			}
		}
	}
	return count, nil
}

func buildVi(ctx context.Context, historyItem, iiItem *filesItem, historyIdxPath, tmpdir string, count int, values, compressVals bool) error {
	_, fName := filepath.Split(historyIdxPath)
	log.Debug("[snapshots] build idx", "file", fName)
	rs, err := recsplit.NewRecSplit(recsplit.RecSplitArgs{
		KeyCount:    count,
		Enums:       false,
		BucketSize:  2000,
		LeafSize:    8,
		TmpDir:      tmpdir,
		IndexFile:   historyIdxPath,
		EtlBufLimit: etl.BufferOptimalSize / 2,
	})
	if err != nil {
		return fmt.Errorf("create recsplit: %w", err)
	}
	rs.LogLvl(log.LvlTrace)
	defer rs.Close()
	var historyKey []byte
	var txKey [8]byte
	var valOffset uint64

	defer iiItem.decompressor.EnableMadvNormal().DisableReadAhead()
	defer historyItem.decompressor.EnableMadvNormal().DisableReadAhead()

	g := iiItem.decompressor.MakeGetter()
	g2 := historyItem.decompressor.MakeGetter()
	var keyBuf, valBuf []byte
	for {
		g.Reset(0)
		g2.Reset(0)
		valOffset = 0
		for g.HasNext() {
			select {
			case <-ctx.Done():
				return ctx.Err()
			default:
			}

			keyBuf, _ = g.NextUncompressed()
			valBuf, _ = g.NextUncompressed()
			ef, _ := eliasfano32.ReadEliasFano(valBuf)
			efIt := ef.Iterator()
			for efIt.HasNext() {
				txNum, _ := efIt.Next()
				binary.BigEndian.PutUint64(txKey[:], txNum)
				historyKey = append(append(historyKey[:0], txKey[:]...), keyBuf...)
				if err = rs.AddKey(historyKey, valOffset); err != nil {
					return err
				}
				if compressVals {
					valOffset = g2.Skip()
				} else {
					valOffset = g2.SkipUncompressed()
				}
			}
		}
		if err = rs.Build(); err != nil {
			if rs.Collision() {
				log.Info("Building recsplit. Collision happened. It's ok. Restarting...")
				rs.ResetNextSalt()
			} else {
				return fmt.Errorf("build %s idx: %w", historyIdxPath, err)
			}
		} else {
			break
		}
	}
	return nil
}

func (h *History) AddPrevValue(key1, key2, original []byte) (err error) {
	if original == nil {
		original = []byte{}
	}
	return h.wal.addPrevValue(key1, key2, original)
}

func (h *History) DiscardHistory() {
	h.InvertedIndex.StartWrites()
	h.wal = h.newWriter(h.tmpdir, false, true)
}
func (h *History) StartWrites() {
	h.InvertedIndex.StartWrites()
	h.wal = h.newWriter(h.tmpdir, true, false)
}
func (h *History) FinishWrites() {
	h.InvertedIndex.FinishWrites()
	h.wal.close()
	h.wal = nil
}

func (h *History) Rotate() historyFlusher {
	w := h.wal
	h.wal = h.newWriter(h.wal.tmpdir, h.wal.buffered, h.wal.discard)
	return historyFlusher{w, h.InvertedIndex.Rotate()}
}

type historyFlusher struct {
	h *historyWAL
	i *invertedIndexWAL
}

func (f historyFlusher) Flush(ctx context.Context, tx kv.RwTx) error {
	if err := f.i.Flush(ctx, tx); err != nil {
		return err
	}
	if err := f.h.flush(ctx, tx); err != nil {
		return err
	}
	return nil
}

type historyWAL struct {
	h                *History
	historyVals      *etl.Collector
	tmpdir           string
	autoIncrementBuf []byte
	historyKey       []byte
	buffered         bool
	discard          bool
	largeValues      bool
}

func (h *historyWAL) close() {
	if h == nil { // allow dobule-close
		return
	}
	if h.historyVals != nil {
		h.historyVals.Close()
	}
}

func (h *History) newWriter(tmpdir string, buffered, discard bool) *historyWAL {
	w := &historyWAL{h: h,
		tmpdir:   tmpdir,
		buffered: buffered,
		discard:  discard,

		autoIncrementBuf: make([]byte, 8),
		historyKey:       make([]byte, 0, 128),
		largeValues:      h.largeValues,
	}
	if buffered {
		w.historyVals = etl.NewCollector(h.historyValsTable, tmpdir, etl.NewSortableBuffer(WALCollectorRam))
		w.historyVals.LogLvl(log.LvlTrace)
	}
	return w
}

func (h *historyWAL) flush(ctx context.Context, tx kv.RwTx) error {
	if h.discard {
		return nil
	}
	if err := h.historyVals.Load(tx, h.h.historyValsTable, loadFunc, etl.TransformArgs{Quit: ctx.Done()}); err != nil {
		return err
	}
	h.close()
	return nil
}

func (h *historyWAL) addPrevValue(key1, key2, original []byte) error {
	if h.discard {
		return nil
	}

	/*
		lk := len(key1) + len(key2)
		historyKey := make([]byte, lk+8)
		copy(historyKey, key1)
		if len(key2) > 0 {
			copy(historyKey[len(key1):], key2)
		}
		if len(original) > 0 {
			val, err := h.h.tx.GetOne(h.h.settingsTable, historyValCountKey)
			if err != nil {
				return err
			}
			var valNum uint64
			if len(val) > 0 {
				valNum = binary.BigEndian.Uint64(val)
			}
			valNum++
			binary.BigEndian.PutUint64(historyKey[lk:], valNum)
			if err = h.h.tx.Put(h.h.settingsTable, historyValCountKey, historyKey[lk:]); err != nil {
				return err
			}
			if err = h.h.tx.Put(h.h.historyValsTable, historyKey[lk:], original); err != nil {
				return err
			}
		}
	*/

	ii := h.h.InvertedIndex
	if h.largeValues {
		lk := len(key1) + len(key2)
		historyKey := h.historyKey[:lk+8]
		copy(historyKey, key1)
		if len(key2) > 0 {
			copy(historyKey[len(key1):], key2)
		}
		copy(historyKey[lk:], h.h.InvertedIndex.txNumBytes[:])

		if !h.buffered {
			if err := h.h.tx.Put(h.h.historyValsTable, historyKey, original); err != nil {
				return err
			}
			if err := ii.tx.Put(ii.indexKeysTable, ii.txNumBytes[:], historyKey[:lk]); err != nil {
				return err
			}
			return nil
		}
		if err := h.historyVals.Collect(historyKey, original); err != nil {
			return err
		}
		if err := ii.wal.indexKeys.Collect(ii.txNumBytes[:], historyKey[:lk]); err != nil {
			return err
		}
		return nil
	}

	lk := len(key1) + len(key2)
	historyKey := h.historyKey[:lk+8+len(original)]
	copy(historyKey, key1)
	copy(historyKey[len(key1):], key2)
	copy(historyKey[lk:], h.h.InvertedIndex.txNumBytes[:])
	copy(historyKey[lk+8:], original)
	historyKey1 := historyKey[:lk]
	historyVal := historyKey[lk:]
	invIdxVal := historyKey[:lk]
	if err := h.historyVals.Collect(historyKey1, historyVal); err != nil {
		return err
	}
	if err := ii.wal.indexKeys.Collect(ii.txNumBytes[:], invIdxVal); err != nil {
		return err
	}
	return nil
}

type HistoryCollation struct {
	historyComp  *compress.Compressor
	indexBitmaps map[string]*roaring64.Bitmap
	historyPath  string
	historyCount int
}

func (c HistoryCollation) Close() {
	if c.historyComp != nil {
		c.historyComp.Close()
	}
	for _, b := range c.indexBitmaps {
		bitmapdb.ReturnToPool64(b)
	}
}

func (h *History) collate(step, txFrom, txTo uint64, roTx kv.Tx, logEvery *time.Ticker) (HistoryCollation, error) {
	var historyComp *compress.Compressor
	var err error
	closeComp := true
	defer func() {
		if closeComp {
			if historyComp != nil {
				historyComp.Close()
			}
		}
	}()
	historyPath := filepath.Join(h.dir, fmt.Sprintf("%s.%d-%d.v", h.filenameBase, step, step+1))
	if historyComp, err = compress.NewCompressor(context.Background(), "collate history", historyPath, h.tmpdir, compress.MinPatternScore, h.compressWorkers, log.LvlTrace); err != nil {
		return HistoryCollation{}, fmt.Errorf("create %s history compressor: %w", h.filenameBase, err)
	}
	keysCursor, err := roTx.CursorDupSort(h.indexKeysTable)
	if err != nil {
		return HistoryCollation{}, fmt.Errorf("create %s history cursor: %w", h.filenameBase, err)
	}
	defer keysCursor.Close()
	indexBitmaps := map[string]*roaring64.Bitmap{}
	var txKey [8]byte
	binary.BigEndian.PutUint64(txKey[:], txFrom)
	var k, v []byte
	for k, v, err = keysCursor.Seek(txKey[:]); err == nil && k != nil; k, v, err = keysCursor.Next() {
		txNum := binary.BigEndian.Uint64(k)
		if txNum >= txTo {
			break
		}
		var bitmap *roaring64.Bitmap
		var ok bool
		if bitmap, ok = indexBitmaps[string(v)]; !ok {
			bitmap = bitmapdb.NewBitmap64()
			indexBitmaps[string(v)] = bitmap
		}
		bitmap.Add(txNum)
		select {
		case <-logEvery.C:
			log.Info("[snapshots] collate history", "name", h.filenameBase, "range", fmt.Sprintf("%.2f-%.2f", float64(txNum)/float64(h.aggregationStep), float64(txTo)/float64(h.aggregationStep)))
			bitmap.RunOptimize()
		default:
		}
	}
	if err != nil {
		return HistoryCollation{}, fmt.Errorf("iterate over %s history cursor: %w", h.filenameBase, err)
	}
	keys := make([]string, 0, len(indexBitmaps))
	for key := range indexBitmaps {
		keys = append(keys, key)
	}
	slices.Sort(keys)
	historyCount := 0
	keyBuf := make([]byte, 256)

	var c kv.Cursor
	var cd kv.CursorDupSort
	if h.largeValues {
		c, err = roTx.Cursor(h.historyValsTable)
		if err != nil {
			return HistoryCollation{}, err
		}
		defer c.Close()
	} else {
		cd, err = roTx.CursorDupSort(h.historyValsTable)
		if err != nil {
			return HistoryCollation{}, err
		}
		defer cd.Close()
	}
	for _, key := range keys {
		bitmap := indexBitmaps[key]
		it := bitmap.Iterator()
		copy(keyBuf, key)
		keyBuf = keyBuf[:len(key)+8]
		for it.HasNext() {
			txNum := it.Next()
			binary.BigEndian.PutUint64(keyBuf[len(key):], txNum)
			//TODO: use cursor range
			if h.largeValues {
				val, err := roTx.GetOne(h.historyValsTable, keyBuf)
				if err != nil {
					return HistoryCollation{}, fmt.Errorf("get %s history val [%x]: %w", h.filenameBase, k, err)
				}
				if len(val) == 0 {
					val = nil
				}
				if err = historyComp.AddUncompressedWord(val); err != nil {
					return HistoryCollation{}, fmt.Errorf("add %s history val [%x]=>[%x]: %w", h.filenameBase, k, val, err)
				}
			} else {
				val, err := cd.SeekBothRange(keyBuf[:len(key)], keyBuf[len(key):])
				if err != nil {
					return HistoryCollation{}, err
				}
				if val != nil && binary.BigEndian.Uint64(val) == txNum {
					val = val[8:]
				} else {
					val = nil
				}
				if err = historyComp.AddUncompressedWord(val); err != nil {
					return HistoryCollation{}, fmt.Errorf("add %s history val [%x]=>[%x]: %w", h.filenameBase, k, val, err)
				}
			}
			historyCount++
		}
	}
	closeComp = false
	return HistoryCollation{
		historyPath:  historyPath,
		historyComp:  historyComp,
		historyCount: historyCount,
		indexBitmaps: indexBitmaps,
	}, nil
}

type HistoryFiles struct {
	historyDecomp   *compress.Decompressor
	historyIdx      *recsplit.Index
	efHistoryDecomp *compress.Decompressor
	efHistoryIdx    *recsplit.Index
}

func (sf HistoryFiles) Close() {
	if sf.historyDecomp != nil {
		sf.historyDecomp.Close()
	}
	if sf.historyIdx != nil {
		sf.historyIdx.Close()
	}
	if sf.efHistoryDecomp != nil {
		sf.efHistoryDecomp.Close()
	}
	if sf.efHistoryIdx != nil {
		sf.efHistoryIdx.Close()
	}
}
func (h *History) reCalcRoFiles() {
	roFiles := make([]ctxItem, 0, h.files.Len())
	var prevStart uint64
	h.files.Walk(func(items []*filesItem) bool {
		for _, item := range items {
			if item.canDelete.Load() {
				continue
			}
			//if item.startTxNum > h.endTxNumMinimax() {
			//	continue
			//}
			// `kill -9` may leave small garbage files, but if big one already exists we assume it's good(fsynced) and no reason to merge again
			// see super-set file, just drop sub-set files from list
			if item.startTxNum < prevStart {
				for len(roFiles) > 0 {
					if roFiles[len(roFiles)-1].startTxNum < item.startTxNum {
						break
					}
					roFiles[len(roFiles)-1].src = nil
					roFiles = roFiles[:len(roFiles)-1]
				}
			}

			roFiles = append(roFiles, ctxItem{
				startTxNum: item.startTxNum,
				endTxNum:   item.endTxNum,
				//getter:     item.decompressor.MakeGetter(),
				//reader:     recsplit.NewIndexReader(item.index),

				i:   len(roFiles),
				src: item,
			})
		}
		return true
	})
	if roFiles == nil {
		roFiles = []ctxItem{}
	}
	h.roFiles.Store(&roFiles)
}

// buildFiles performs potentially resource intensive operations of creating
// static files and their indices
func (h *History) buildFiles(ctx context.Context, step uint64, collation HistoryCollation) (HistoryFiles, error) {
	historyComp := collation.historyComp
	var historyDecomp, efHistoryDecomp *compress.Decompressor
	var historyIdx, efHistoryIdx *recsplit.Index
	var efHistoryComp *compress.Compressor
	var rs *recsplit.RecSplit
	closeComp := true
	defer func() {
		if closeComp {
			if historyComp != nil {
				historyComp.Close()
			}
			if historyDecomp != nil {
				historyDecomp.Close()
			}
			if historyIdx != nil {
				historyIdx.Close()
			}
			if efHistoryComp != nil {
				efHistoryComp.Close()
			}
			if efHistoryDecomp != nil {
				efHistoryDecomp.Close()
			}
			if efHistoryIdx != nil {
				efHistoryIdx.Close()
			}
			if rs != nil {
				rs.Close()
			}
		}
	}()
	historyIdxPath := filepath.Join(h.dir, fmt.Sprintf("%s.%d-%d.vi", h.filenameBase, step, step+1))
	if err := historyComp.Compress(); err != nil {
		return HistoryFiles{}, fmt.Errorf("compress %s history: %w", h.filenameBase, err)
	}
	historyComp.Close()
	historyComp = nil
	var err error
	if historyDecomp, err = compress.NewDecompressor(collation.historyPath); err != nil {
		return HistoryFiles{}, fmt.Errorf("open %s history decompressor: %w", h.filenameBase, err)
	}
	// Build history ef
	efHistoryPath := filepath.Join(h.dir, fmt.Sprintf("%s.%d-%d.ef", h.filenameBase, step, step+1))
	efHistoryComp, err = compress.NewCompressor(ctx, "ef history", efHistoryPath, h.tmpdir, compress.MinPatternScore, h.compressWorkers, log.LvlTrace)
	if err != nil {
		return HistoryFiles{}, fmt.Errorf("create %s ef history compressor: %w", h.filenameBase, err)
	}
	var buf []byte
	keys := make([]string, 0, len(collation.indexBitmaps))
	for key := range collation.indexBitmaps {
		keys = append(keys, key)
	}
	slices.Sort(keys)
	for _, key := range keys {
		if err = efHistoryComp.AddUncompressedWord([]byte(key)); err != nil {
			return HistoryFiles{}, fmt.Errorf("add %s ef history key [%x]: %w", h.InvertedIndex.filenameBase, key, err)
		}
		bitmap := collation.indexBitmaps[key]
		ef := eliasfano32.NewEliasFano(bitmap.GetCardinality(), bitmap.Maximum())
		it := bitmap.Iterator()
		for it.HasNext() {
			txNum := it.Next()
			ef.AddOffset(txNum)
		}
		ef.Build()
		buf = ef.AppendBytes(buf[:0])
		if err = efHistoryComp.AddUncompressedWord(buf); err != nil {
			return HistoryFiles{}, fmt.Errorf("add %s ef history val: %w", h.filenameBase, err)
		}
	}
	if err = efHistoryComp.Compress(); err != nil {
		return HistoryFiles{}, fmt.Errorf("compress %s ef history: %w", h.filenameBase, err)
	}
	efHistoryComp.Close()
	efHistoryComp = nil
	if efHistoryDecomp, err = compress.NewDecompressor(efHistoryPath); err != nil {
		return HistoryFiles{}, fmt.Errorf("open %s ef history decompressor: %w", h.filenameBase, err)
	}
	efHistoryIdxPath := filepath.Join(h.dir, fmt.Sprintf("%s.%d-%d.efi", h.filenameBase, step, step+1))
	if efHistoryIdx, err = buildIndexThenOpen(ctx, efHistoryDecomp, efHistoryIdxPath, h.tmpdir, len(keys), false /* values */); err != nil {
		return HistoryFiles{}, fmt.Errorf("build %s ef history idx: %w", h.filenameBase, err)
	}
	if rs, err = recsplit.NewRecSplit(recsplit.RecSplitArgs{
		KeyCount:   collation.historyCount,
		Enums:      false,
		BucketSize: 2000,
		LeafSize:   8,
		TmpDir:     h.tmpdir,
		IndexFile:  historyIdxPath,
	}); err != nil {
		return HistoryFiles{}, fmt.Errorf("create recsplit: %w", err)
	}
	rs.LogLvl(log.LvlTrace)
	var historyKey []byte
	var txKey [8]byte
	var valOffset uint64
	g := historyDecomp.MakeGetter()
	for {
		g.Reset(0)
		valOffset = 0
		for _, key := range keys {
			bitmap := collation.indexBitmaps[key]
			it := bitmap.Iterator()
			for it.HasNext() {
				txNum := it.Next()
				binary.BigEndian.PutUint64(txKey[:], txNum)
				historyKey = append(append(historyKey[:0], txKey[:]...), key...)
				if err = rs.AddKey(historyKey, valOffset); err != nil {
					return HistoryFiles{}, fmt.Errorf("add %s history idx [%x]: %w", h.filenameBase, historyKey, err)
				}
				valOffset = g.Skip()
			}
		}
		if err = rs.Build(); err != nil {
			if rs.Collision() {
				log.Info("Building recsplit. Collision happened. It's ok. Restarting...")
				rs.ResetNextSalt()
			} else {
				return HistoryFiles{}, fmt.Errorf("build idx: %w", err)
			}
		} else {
			break
		}
	}
	rs.Close()
	rs = nil
	if historyIdx, err = recsplit.OpenIndex(historyIdxPath); err != nil {
		return HistoryFiles{}, fmt.Errorf("open idx: %w", err)
	}
	closeComp = false
	return HistoryFiles{
		historyDecomp:   historyDecomp,
		historyIdx:      historyIdx,
		efHistoryDecomp: efHistoryDecomp,
		efHistoryIdx:    efHistoryIdx,
	}, nil
}

func (h *History) integrateFiles(sf HistoryFiles, txNumFrom, txNumTo uint64) {
	h.InvertedIndex.integrateFiles(InvertedFiles{
		decomp: sf.efHistoryDecomp,
		index:  sf.efHistoryIdx,
	}, txNumFrom, txNumTo)
	h.files.Set(&filesItem{
		frozen:       (txNumTo-txNumFrom)/h.aggregationStep == StepsInBiggestFile,
		startTxNum:   txNumFrom,
		endTxNum:     txNumTo,
		decompressor: sf.historyDecomp,
		index:        sf.historyIdx,
	})
	h.reCalcRoFiles()
}

func (h *History) warmup(ctx context.Context, txFrom, limit uint64, tx kv.Tx) error {
	historyKeysCursor, err := tx.CursorDupSort(h.indexKeysTable)
	if err != nil {
		return fmt.Errorf("create %s history cursor: %w", h.filenameBase, err)
	}
	defer historyKeysCursor.Close()
	var txKey [8]byte
	binary.BigEndian.PutUint64(txKey[:], txFrom)
	valsC, err := tx.Cursor(h.historyValsTable)
	if err != nil {
		return err
	}
	defer valsC.Close()
	k, v, err := historyKeysCursor.Seek(txKey[:])
	if err != nil {
		return err
	}
	if k == nil {
		return nil
	}
	txFrom = binary.BigEndian.Uint64(k)
	txTo := txFrom + h.aggregationStep
	if limit != math.MaxUint64 && limit != 0 {
		txTo = txFrom + limit
	}
	keyBuf := make([]byte, 256)
	for ; err == nil && k != nil; k, v, err = historyKeysCursor.Next() {
		if err != nil {
			return err
		}
		txNum := binary.BigEndian.Uint64(k)
		if txNum >= txTo {
			break
		}
		copy(keyBuf, v)
		binary.BigEndian.PutUint64(keyBuf[len(v):], txNum)
		_, _, _ = valsC.Seek(keyBuf)

		select {
		case <-ctx.Done():
			return ctx.Err()
		default:
		}
	}
	if err != nil {
		return fmt.Errorf("iterate over %s history keys: %w", h.filenameBase, err)
	}

	return nil
}

func (h *History) prune(ctx context.Context, txFrom, txTo, limit uint64, logEvery *time.Ticker) error {
	historyKeysCursor, err := h.tx.RwCursorDupSort(h.indexKeysTable)
	if err != nil {
		return fmt.Errorf("create %s history cursor: %w", h.filenameBase, err)
	}
	defer historyKeysCursor.Close()
	var txKey [8]byte
	binary.BigEndian.PutUint64(txKey[:], txFrom)

	k, v, err := historyKeysCursor.Seek(txKey[:])
	if err != nil {
		return err
	}
	if k == nil {
		return nil
	}
	txFrom = binary.BigEndian.Uint64(k)
	if limit != math.MaxUint64 && limit != 0 {
		txTo = cmp.Min(txTo, txFrom+limit)
	}
	if txFrom >= txTo {
		return nil
	}

	collector := etl.NewCollector("snapshots", h.tmpdir, etl.NewOldestEntryBuffer(etl.BufferOptimalSize))
	defer collector.Close()

	// Invariant: if some `txNum=N` pruned - it's pruned Fully
	// Means: can use DeleteCurrentDuplicates all values of given `txNum`
	for ; err == nil && k != nil; k, v, err = historyKeysCursor.NextNoDup() {
		txNum := binary.BigEndian.Uint64(k)
		if txNum >= txTo {
			break
		}
		for ; err == nil && k != nil; k, v, err = historyKeysCursor.NextDup() {
			if err := collector.Collect(v, nil); err != nil {
				return err
			}
		}

		// This DeleteCurrent needs to the last in the loop iteration, because it invalidates k and v
		if err = historyKeysCursor.DeleteCurrentDuplicates(); err != nil {
			return err
		}
	}

	if h.largeValues {
		valsC, err := h.tx.RwCursor(h.historyValsTable)
		if err != nil {
			return err
		}
		defer valsC.Close()

		if err := collector.Load(h.tx, "", func(key, _ []byte, table etl.CurrentTableReader, next etl.LoadNextFunc) error {
			for k, _, err := valsC.Seek(key); k != nil; k, _, err = valsC.Next() {
				if err != nil {
					return err
				}
				if !bytes.HasPrefix(k, key) {
					break
				}
				txNum := binary.BigEndian.Uint64(k[len(k)-8:])
				if txNum >= txTo {
					break
				}
				if err = valsC.DeleteCurrent(); err != nil {
					return err
				}

				select {
				case <-ctx.Done():
					return nil
				case <-logEvery.C:
					log.Info("[snapshots] prune history", "name", h.filenameBase, "to_step", fmt.Sprintf("%.2f", float64(txTo)/float64(h.aggregationStep)), "prefix", fmt.Sprintf("%x", key[:8]))
				default:
				}
			}
			return nil
		}, etl.TransformArgs{}); err != nil {
			return err
		}
		if err != nil {
			return fmt.Errorf("iterate over %s history keys: %w", h.filenameBase, err)
		}
	} else {
		valsC, err := h.tx.RwCursorDupSort(h.historyValsTable)
		if err != nil {
			return err
		}
		defer valsC.Close()

		if err := collector.Load(h.tx, "", func(key, _ []byte, table etl.CurrentTableReader, next etl.LoadNextFunc) error {
			for k, v, err := valsC.SeekExact(key); k != nil; k, v, err = valsC.NextDup() {
				if err != nil {
					return err
				}
				txNum := binary.BigEndian.Uint64(v)
				if txNum >= txTo {
					break
				}
				if err = valsC.DeleteCurrent(); err != nil {
					return err
				}

				select {
				case <-ctx.Done():
					return nil
				case <-logEvery.C:
					log.Info("[snapshots] prune history", "name", h.filenameBase, "to_step", fmt.Sprintf("%.2f", float64(txTo)/float64(h.aggregationStep)), "prefix", fmt.Sprintf("%x", key[:8]))
				default:
				}
			}
			return nil
		}, etl.TransformArgs{}); err != nil {
			return err
		}
		if err != nil {
			return fmt.Errorf("iterate over %s history keys: %w", h.filenameBase, err)
		}
	}
	return nil
}

func (h *History) pruneF(txFrom, txTo uint64, f func(txNum uint64, k, v []byte) error) error {
	historyKeysCursor, err := h.tx.RwCursorDupSort(h.indexKeysTable)
	if err != nil {
		return fmt.Errorf("create %s history cursor: %w", h.filenameBase, err)
	}
	defer historyKeysCursor.Close()
	var txKey [8]byte
	binary.BigEndian.PutUint64(txKey[:], txFrom)
	var k, v []byte
	var valsC kv.RwCursor
	var valsCDup kv.RwCursorDupSort
	if h.largeValues {
		valsC, err = h.tx.RwCursor(h.historyValsTable)
		if err != nil {
			return err
		}
		defer valsC.Close()
	} else {
		valsCDup, err = h.tx.RwCursorDupSort(h.historyValsTable)
		if err != nil {
			return err
		}
		defer valsCDup.Close()
	}
	for k, v, err = historyKeysCursor.Seek(txKey[:]); err == nil && k != nil; k, v, err = historyKeysCursor.Next() {
		txNum := binary.BigEndian.Uint64(k)
		if txNum >= txTo {
			break
		}

		if h.largeValues {
			seek := append(common.Copy(v), k...)
			kk, vv, err := valsC.SeekExact(seek)
			if err != nil {
				return err
			}
			if err := f(txNum, kk[:len(kk)-8], vv); err != nil {
				return err
			}
			if kk != nil {
				if err = valsC.DeleteCurrent(); err != nil {
					return err
				}
			}
		} else {
			vv, err := valsCDup.SeekBothRange(v, k)
			if err != nil {
				return err
			}
			if binary.BigEndian.Uint64(vv) != txNum {
				continue
			}
			if err := f(txNum, v, vv[8:]); err != nil {
				return err
			}
			if err = valsC.DeleteCurrent(); err != nil {
				return err
			}
		}

		// This DeleteCurrent needs to the last in the loop iteration, because it invalidates k and v
		if err = historyKeysCursor.DeleteCurrent(); err != nil {
			return err
		}
	}
	if err != nil {
		return fmt.Errorf("iterate over %s history keys: %w", h.filenameBase, err)
	}
	return nil
}

type HistoryContext struct {
	h  *History
	ic *InvertedIndexContext

	files   []ctxItem // have no garbage (canDelete=true, overlaps, etc...)
	getters []*compress.Getter
	readers []*recsplit.IndexReader

	trace bool
}

func (h *History) MakeContext() *HistoryContext {
	var hc = HistoryContext{
		h:     h,
		ic:    h.InvertedIndex.MakeContext(),
		files: *h.roFiles.Load(),

		trace: false,
	}
	for _, item := range hc.files {
		if !item.src.frozen {
			item.src.refcount.Inc()
		}
	}

	return &hc
}

func (hc *HistoryContext) statelessGetter(i int) *compress.Getter {
	if hc.getters == nil {
		hc.getters = make([]*compress.Getter, len(hc.files))
	}
	r := hc.getters[i]
	if r == nil {
		r = hc.files[i].src.decompressor.MakeGetter()
		hc.getters[i] = r
	}
	return r
}
func (hc *HistoryContext) statelessIdxReader(i int) *recsplit.IndexReader {
	if hc.readers == nil {
		hc.readers = make([]*recsplit.IndexReader, len(hc.files))
	}
	r := hc.readers[i]
	if r == nil {
		r = hc.files[i].src.index.GetReaderFromPool()
		hc.readers[i] = r
	}
	return r
}

func (hc *HistoryContext) Close() {
	hc.ic.Close()
	for _, item := range hc.files {
		if item.src.frozen {
			continue
		}
		refCnt := item.src.refcount.Dec()
		//GC: last reader responsible to remove useles files: close it and delete
		if refCnt == 0 && item.src.canDelete.Load() {
			item.src.closeFilesAndRemove()
		}
	}
	for _, r := range hc.readers {
		r.Close()
	}

}

func (hc *HistoryContext) getFile(from, to uint64) (it ctxItem, ok bool) {
	for _, item := range hc.files {
		if item.startTxNum == from && item.endTxNum == to {
			return item, true
		}
	}
	return it, false
}

func (hc *HistoryContext) GetNoState(key []byte, txNum uint64) ([]byte, bool, error) {
	exactStep1, exactStep2, lastIndexedTxNum, foundExactShard1, foundExactShard2 := hc.h.localityIndex.lookupIdxFiles(hc.ic.loc, key, txNum)

	//fmt.Printf("GetNoState [%x] %d\n", key, txNum)
	var foundTxNum uint64
	var foundEndTxNum uint64
	var foundStartTxNum uint64
	var found bool
	var findInFile = func(item ctxItem) bool {
		reader := hc.ic.statelessIdxReader(item.i)
		if reader.Empty() {
			return true
		}
		offset := reader.Lookup(key)
		g := hc.ic.statelessGetter(item.i)
		g.Reset(offset)
		k, _ := g.NextUncompressed()

		if !bytes.Equal(k, key) {
			//if bytes.Equal(key, hex.MustDecodeString("009ba32869045058a3f05d6f3dd2abb967e338f6")) {
			//	fmt.Printf("not in this shard: %x, %d, %d-%d\n", k, txNum, item.startTxNum/hc.h.aggregationStep, item.endTxNum/hc.h.aggregationStep)
			//}
			return true
		}
		eliasVal, _ := g.NextUncompressed()
		ef, _ := eliasfano32.ReadEliasFano(eliasVal)
		n, ok := ef.Search(txNum)
		if hc.trace {
			n2, _ := ef.Search(n + 1)
			n3, _ := ef.Search(n - 1)
			fmt.Printf("hist: files: %s %d<-%d->%d->%d, %x\n", hc.h.filenameBase, n3, txNum, n, n2, key)
		}
		if ok {
			foundTxNum = n
			foundEndTxNum = item.endTxNum
			foundStartTxNum = item.startTxNum
			found = true
			return false
		}
		return true
	}

	// -- LocaliyIndex opimization --
	// check up to 2 exact files
	if foundExactShard1 {
		from, to := exactStep1*hc.h.aggregationStep, (exactStep1+StepsInBiggestFile)*hc.h.aggregationStep
		item, ok := hc.ic.getFile(from, to)
		if ok {
			findInFile(item)
		}
		//for _, item := range hc.invIndexFiles {
		//	if item.startTxNum == from && item.endTxNum == to {
		//		findInFile(item)
		//	}
		//}
		//exactShard1, ok := hc.invIndexFiles.Get(ctxItem{startTxNum: exactStep1 * hc.h.aggregationStep, endTxNum: (exactStep1 + StepsInBiggestFile) * hc.h.aggregationStep})
		//if ok {
		//	findInFile(exactShard1)
		//}
	}
	if !found && foundExactShard2 {
		from, to := exactStep2*hc.h.aggregationStep, (exactStep2+StepsInBiggestFile)*hc.h.aggregationStep
		item, ok := hc.ic.getFile(from, to)
		if ok {
			findInFile(item)
		}
		//exactShard2, ok := hc.invIndexFiles.Get(ctxItem{startTxNum: exactStep2 * hc.h.aggregationStep, endTxNum: (exactStep2 + StepsInBiggestFile) * hc.h.aggregationStep})
		//if ok {
		//	findInFile(exactShard2)
		//}
	}
	// otherwise search in recent non-fully-merged files (they are out of LocalityIndex scope)
	// searchFrom - variable already set for this
	// if there is no LocaliyIndex available
	// -- LocaliyIndex opimization End --

	if !found {
		for _, item := range hc.ic.files {
			if item.endTxNum <= lastIndexedTxNum {
				continue
			}
			if !findInFile(item) {
				break
			}
		}
		//hc.invIndexFiles.AscendGreaterOrEqual(ctxItem{startTxNum: lastIndexedTxNum, endTxNum: lastIndexedTxNum}, findInFile)
	}

	if found {
		historyItem, ok := hc.getFile(foundStartTxNum, foundEndTxNum)
		if !ok {
			return nil, false, fmt.Errorf("hist file not found: key=%x, %s.%d-%d", key, hc.h.filenameBase, foundStartTxNum/hc.h.aggregationStep, foundEndTxNum/hc.h.aggregationStep)
		}
		var txKey [8]byte
		binary.BigEndian.PutUint64(txKey[:], foundTxNum)
		reader := hc.statelessIdxReader(historyItem.i)
		offset := reader.Lookup2(txKey[:], key)
		//fmt.Printf("offset = %d, txKey=[%x], key=[%x]\n", offset, txKey[:], key)
		g := hc.statelessGetter(historyItem.i)
		g.Reset(offset)
		if hc.h.compressVals {
			v, _ := g.Next(nil)
			return v, true, nil
		}
		v, _ := g.NextUncompressed()
		return v, true, nil
	}
	return nil, false, nil
}

func (hs *HistoryStep) GetNoState(key []byte, txNum uint64) ([]byte, bool, uint64) {
	//fmt.Printf("GetNoState [%x] %d\n", key, txNum)
	if hs.indexFile.reader.Empty() {
		return nil, false, txNum
	}
	offset := hs.indexFile.reader.Lookup(key)
	g := hs.indexFile.getter
	g.Reset(offset)
	k, _ := g.NextUncompressed()
	if !bytes.Equal(k, key) {
		return nil, false, txNum
	}
	//fmt.Printf("Found key=%x\n", k)
	eliasVal, _ := g.NextUncompressed()
	ef, _ := eliasfano32.ReadEliasFano(eliasVal)
	n, ok := ef.Search(txNum)
	if !ok {
		return nil, false, ef.Max()
	}
	var txKey [8]byte
	binary.BigEndian.PutUint64(txKey[:], n)
	offset = hs.historyFile.reader.Lookup2(txKey[:], key)
	//fmt.Printf("offset = %d, txKey=[%x], key=[%x]\n", offset, txKey[:], key)
	g = hs.historyFile.getter
	g.Reset(offset)
	if hs.compressVals {
		v, _ := g.Next(nil)
		return v, true, txNum
	}
	v, _ := g.NextUncompressed()
	return v, true, txNum
}

func (hs *HistoryStep) MaxTxNum(key []byte) (bool, uint64) {
	if hs.indexFile.reader.Empty() {
		return false, 0
	}
	offset := hs.indexFile.reader.Lookup(key)
	g := hs.indexFile.getter
	g.Reset(offset)
	k, _ := g.NextUncompressed()
	if !bytes.Equal(k, key) {
		return false, 0
	}
	//fmt.Printf("Found key=%x\n", k)
	eliasVal, _ := g.NextUncompressed()
	return true, eliasfano32.Max(eliasVal)
}

// GetNoStateWithRecent searches history for a value of specified key before txNum
// second return value is true if the value is found in the history (even if it is nil)
func (hc *HistoryContext) GetNoStateWithRecent(key []byte, txNum uint64, roTx kv.Tx) ([]byte, bool, error) {
	v, ok, err := hc.GetNoState(key, txNum)
	if err != nil {
		return nil, ok, err
	}
	if ok {
		return v, true, nil
	}

	// Value not found in history files, look in the recent history
	if roTx == nil {
		return nil, false, fmt.Errorf("roTx is nil")
	}
	return hc.getNoStateFromDB(key, txNum, roTx)
}

func (hc *HistoryContext) getNoStateFromDB(key []byte, txNum uint64, tx kv.Tx) ([]byte, bool, error) {
	if hc.h.largeValues {
		c, err := tx.Cursor(hc.h.historyValsTable)
		if err != nil {
			return nil, false, err
		}
		defer c.Close()
		seek := make([]byte, len(key)+8)
		copy(seek, key)
		binary.BigEndian.PutUint64(seek[len(key):], txNum)
		kAndTxNum, val, err := c.Seek(seek)
		if err != nil {
			return nil, false, err
		}
		if kAndTxNum == nil || !bytes.Equal(kAndTxNum[:len(kAndTxNum)-8], key) {
			return nil, false, nil
		}
		// val == []byte{},m eans key was created in this txNum and doesn't exists before.
		return val, true, nil
	}
	c, err := tx.CursorDupSort(hc.h.historyValsTable)
	if err != nil {
		return nil, false, err
	}
	defer c.Close()
	seek := make([]byte, len(key)+8)
	copy(seek, key)
	binary.BigEndian.PutUint64(seek[len(key):], txNum)
	val, err := c.SeekBothRange(key, seek[len(key):])
	if err != nil {
		return nil, false, err
	}
	if val == nil {
		return nil, false, nil
	}
	// `val == []byte{}` means key was created in this txNum and doesn't exists before.
	return val[8:], true, nil
}

func (hc *HistoryContext) WalkAsOf(startTxNum uint64, from, to []byte, roTx kv.Tx, amount int) *StateAsOfIter {
	hi := StateAsOfIter{
		hasNextInDb:  true,
		roTx:         roTx,
		indexTable:   hc.h.indexTable,
		idxKeysTable: hc.h.indexKeysTable,
		valsTable:    hc.h.historyValsTable,
		from:         from, to: to, limit: amount,

		hc:           hc,
		compressVals: hc.h.compressVals,
		startTxNum:   startTxNum,
	}
	for _, item := range hc.ic.files {
		if item.endTxNum <= startTxNum {
			continue
		}
		// TODO: seek(from)
		g := item.src.decompressor.MakeGetter()
		g.Reset(0)
		if g.HasNext() {
			key, offset := g.NextUncompressed()
			heap.Push(&hi.h, &ReconItem{g: g, key: key, startTxNum: item.startTxNum, endTxNum: item.endTxNum, txNum: item.endTxNum, startOffset: offset, lastOffset: offset})
			hi.hasNextInFiles = true
		}
	}
	binary.BigEndian.PutUint64(hi.startTxKey[:], startTxNum)
	hi.advanceInDb()
	hi.advanceInFiles()
	hi.advance()
	return &hi
}

// StateAsOfIter - returns state range at given time in history
type StateAsOfIter struct {
	roTx          kv.Tx
	txNum2kCursor kv.CursorDupSort
	valsC         kv.Cursor
	hc            *HistoryContext
	valsTable     string
	idxKeysTable  string
	indexTable    string

	from, to []byte
	limit    int

	nextFileKey []byte
	nextDbKey   []byte
	nextDbVal   []byte
	nextFileVal []byte
	nextVal     []byte
	nextKey     []byte

	h              ReconHeap
	startTxNum     uint64
	startTxKey     [8]byte
	txnKey         [8]byte
	hasNextInFiles bool
	hasNextInDb    bool
	compressVals   bool

	k, v, kBackup, vBackup []byte
}

func (hi *StateAsOfIter) Close() {
	if hi.valsC != nil {
		hi.valsC.Close()
	}
	if hi.txNum2kCursor != nil {
		hi.txNum2kCursor.Close()
	}
}

func (hi *StateAsOfIter) advanceInFiles() {
	for hi.h.Len() > 0 {
		top := heap.Pop(&hi.h).(*ReconItem)
		key := top.key
		var idxVal []byte
		if hi.compressVals {
			idxVal, _ = top.g.Next(nil)
		} else {
			idxVal, _ = top.g.NextUncompressed()
		}
		if top.g.HasNext() {
			if hi.compressVals {
				top.key, _ = top.g.Next(nil)
			} else {
				top.key, _ = top.g.NextUncompressed()
			}
			if hi.to == nil || bytes.Compare(top.key, hi.to) < 0 {
				heap.Push(&hi.h, top)
			}
		}

		if hi.from != nil && bytes.Compare(key, hi.from) < 0 { //TODO: replace by Seek()
			continue
		}

		if bytes.Equal(key, hi.nextFileKey) {
			continue
		}
		ef, _ := eliasfano32.ReadEliasFano(idxVal)
		n, ok := ef.Search(hi.startTxNum)
		if !ok {
			continue
		}

		hi.nextFileKey = key
		binary.BigEndian.PutUint64(hi.txnKey[:], n)
		historyItem, ok := hi.hc.getFile(top.startTxNum, top.endTxNum)
		if !ok {
			panic(fmt.Errorf("no %s file found for [%x]", hi.hc.h.filenameBase, hi.nextFileKey))
		}
		reader := hi.hc.statelessIdxReader(historyItem.i)
		offset := reader.Lookup2(hi.txnKey[:], hi.nextFileKey)
		g := hi.hc.statelessGetter(historyItem.i)
		g.Reset(offset)
		if hi.compressVals {
			hi.nextFileVal, _ = g.Next(nil)
		} else {
			hi.nextFileVal, _ = g.NextUncompressed()
		}
		hi.nextFileKey = key
		return
	}
	hi.hasNextInFiles = false
}

func (hi *StateAsOfIter) advanceInDb() {
	var seek []byte
	var err error
	if hi.txNum2kCursor == nil {
		if hi.valsC, err = hi.roTx.Cursor(hi.valsTable); err != nil {
			// TODO pass error properly around
			panic(err)
		}
		if hi.txNum2kCursor, err = hi.roTx.CursorDupSort(hi.idxKeysTable); err != nil {
			panic(err)
		}
		firstKey, _, err := hi.valsC.Seek(hi.from)
		if err != nil {
			panic(err)
		}
		if firstKey == nil {
			hi.hasNextInDb = false
			return
		}
		seek = append(common.Copy(firstKey[:len(firstKey)-8]), hi.startTxKey[:]...)
	} else {
		next, ok := kv.NextSubtree(hi.nextDbKey)
		if !ok {
			hi.hasNextInDb = false
			return
		}

		seek = append(next, hi.startTxKey[:]...)
	}
	for k, v, err := hi.valsC.Seek(seek); k != nil; k, v, err = hi.valsC.Seek(seek) {
		if err != nil {
			panic(err)
		}
		if hi.to != nil && bytes.Compare(k[:len(k)-8], hi.to) >= 0 {
			break
		}
		if !bytes.Equal(seek[:len(k)-8], k[:len(k)-8]) {
			copy(seek[:len(k)-8], k[:len(k)-8])
			continue
		}
		hi.nextDbKey = append(hi.nextDbKey[:0], k[:len(k)-8]...)
		hi.nextDbVal = append(hi.nextDbVal[:0], v...)
		return
	}
	hi.hasNextInDb = false
}

func (hi *StateAsOfIter) advance() {
	if hi.hasNextInFiles {
		if hi.hasNextInDb {
			c := bytes.Compare(hi.nextFileKey, hi.nextDbKey)
			if c < 0 {
				hi.nextKey = append(hi.nextKey[:0], hi.nextFileKey...)
				hi.nextVal = append(hi.nextVal[:0], hi.nextFileVal...)
				hi.advanceInFiles()
			} else if c > 0 {
				hi.nextKey = append(hi.nextKey[:0], hi.nextDbKey...)
				hi.nextVal = append(hi.nextVal[:0], hi.nextDbVal...)
				hi.advanceInDb()
			} else {
				hi.nextKey = append(hi.nextKey[:0], hi.nextFileKey...)
				hi.nextVal = append(hi.nextVal[:0], hi.nextFileVal...)
				hi.advanceInDb()
				hi.advanceInFiles()
			}
		} else {
			hi.nextKey = append(hi.nextKey[:0], hi.nextFileKey...)
			hi.nextVal = append(hi.nextVal[:0], hi.nextFileVal...)
			hi.advanceInFiles()
		}
	} else if hi.hasNextInDb {
		hi.nextKey = append(hi.nextKey[:0], hi.nextDbKey...)
		hi.nextVal = append(hi.nextVal[:0], hi.nextDbVal...)
		hi.advanceInDb()
	} else {
		hi.nextKey = nil
		hi.nextVal = nil
	}
}

func (hi *StateAsOfIter) HasNext() bool {
	return hi.limit != 0 && (hi.hasNextInFiles || hi.hasNextInDb || hi.nextKey != nil)
}

func (hi *StateAsOfIter) Next() ([]byte, []byte, error) {
	hi.limit--
	hi.k, hi.v = append(hi.k[:0], hi.nextKey...), append(hi.v[:0], hi.nextVal...)

	// Satisfy iter.Dual Invariant 2
	hi.k, hi.kBackup, hi.v, hi.vBackup = hi.kBackup, hi.k, hi.vBackup, hi.v
	hi.advance()
	return hi.kBackup, hi.vBackup, nil
}

func (hc *HistoryContext) iterateChangedF(fromTxNum, toTxNum int, asc order.By, limit int) (iter.KV, error) {
	startTxNum, endTxNum := uint64(fromTxNum), uint64(toTxNum)
	if len(hc.ic.files) == 0 || hc.ic.files[len(hc.ic.files)-1].endTxNum <= startTxNum {
		return iter.EmptyKV, nil
	}

	hi := &HistoryChangesIterF{
		hc:           hc,
		compressVals: hc.h.compressVals,
		startTxNum:   startTxNum,
		endTxNum:     endTxNum,
	}

	for _, item := range hc.ic.files {
		if item.endTxNum <= startTxNum {
			continue
		}
		if item.startTxNum >= endTxNum {
			break
		}
		g := item.src.decompressor.MakeGetter()
		g.Reset(0)
		if g.HasNext() {
			key, offset := g.NextUncompressed()
			heap.Push(&hi.h, &ReconItem{g: g, key: key, startTxNum: item.startTxNum, endTxNum: item.endTxNum, txNum: item.endTxNum, startOffset: offset, lastOffset: offset})
		}
	}
	binary.BigEndian.PutUint64(hi.startTxKey[:], startTxNum)
	if err := hi.advance(); err != nil {
		return nil, err
	}
	return hi, nil
}

func (hc *HistoryContext) iterateChangedDB(fromTxNum, toTxNum int, asc order.By, limit int, roTx kv.Tx) (iter.KV, error) {
	startTxNum, endTxNum := uint64(fromTxNum), uint64(toTxNum)
	if len(hc.ic.files) > 0 && hc.ic.files[len(hc.ic.files)-1].endTxNum >= endTxNum {
		return iter.EmptyKV, nil
	}
	if hc.h.largeValues {
		dbi := &HistoryChangesIterDB{
			hc:         hc,
			startTxNum: startTxNum,
			endTxNum:   endTxNum,

			roTx:         roTx,
			indexTable:   hc.h.indexTable,
			idxKeysTable: hc.h.indexKeysTable,
			valsTable:    hc.h.historyValsTable,
		}
		binary.BigEndian.PutUint64(dbi.startTxKey[:], startTxNum)
		if err := dbi.advance(); err != nil {
			return nil, err
		}
		return dbi, nil
	}
	dbi := &HistoryChangesIterDBDup{
		hc:         hc,
		startTxNum: startTxNum,
		endTxNum:   endTxNum,

		roTx:         roTx,
		indexTable:   hc.h.indexTable,
		idxKeysTable: hc.h.indexKeysTable,
		valsTable:    hc.h.historyValsTable,
	}
	binary.BigEndian.PutUint64(dbi.startTxKey[:], startTxNum)
	if err := dbi.advance(); err != nil {
		return nil, err
	}
	return dbi, nil
}

func (hc *HistoryContext) IterateChanged(fromTxNum, toTxNum int, asc order.By, limit int, roTx kv.Tx) (iter.KV, error) {
	if asc == order.Desc {
		panic("not supported yet")
	}
	if limit >= 0 {
		panic("not supported yet")
	}
	if fromTxNum < 0 {
		panic("not supported yet")
	}
	if toTxNum < 0 {
		panic("not supported yet")
	}
	itOnFiles, err := hc.iterateChangedF(fromTxNum, toTxNum, asc, limit)
	if err != nil {
		return nil, err
	}
	itOnDB, err := hc.iterateChangedDB(fromTxNum, toTxNum, asc, limit, roTx)
	if err != nil {
		return nil, err
	}

	return iter.UnionKV(itOnFiles, itOnDB), nil
}

type HistoryChangesIterF struct {
	hc           *HistoryContext
	nextVal      []byte
	nextKey      []byte
	h            ReconHeap
	endTxNum     uint64
	startTxNum   uint64
	startTxKey   [8]byte
	txnKey       [8]byte
	compressVals bool

	k, v, kBackup, vBackup []byte
	err                    error
}

func (hi *HistoryChangesIterF) Close() {
}

func (hi *HistoryChangesIterF) advance() error {
	for hi.h.Len() > 0 {
		top := heap.Pop(&hi.h).(*ReconItem)
		key := top.key
		var idxVal []byte
		if hi.compressVals {
			idxVal, _ = top.g.Next(nil)
		} else {
			idxVal, _ = top.g.NextUncompressed()
		}
		if top.g.HasNext() {
			if hi.compressVals {
				top.key, _ = top.g.Next(nil)
			} else {
				top.key, _ = top.g.NextUncompressed()
			}
			heap.Push(&hi.h, top)
		}

		if bytes.Equal(key, hi.nextKey) {
			continue
		}
		ef, _ := eliasfano32.ReadEliasFano(idxVal)
		n, ok := ef.Search(hi.startTxNum)
		if !ok {
			continue
		}
		if n >= hi.endTxNum {
			continue
		}

		hi.nextKey = key
		binary.BigEndian.PutUint64(hi.txnKey[:], n)
		historyItem, ok := hi.hc.getFile(top.startTxNum, top.endTxNum)
		if !ok {
			return fmt.Errorf("HistoryChangesIterF: no %s file found for [%x]", hi.hc.h.filenameBase, hi.nextKey)
		}
		reader := hi.hc.statelessIdxReader(historyItem.i)
		offset := reader.Lookup2(hi.txnKey[:], hi.nextKey)
		g := hi.hc.statelessGetter(historyItem.i)
		g.Reset(offset)
		if hi.compressVals {
			hi.nextVal, _ = g.Next(nil)
		} else {
			hi.nextVal, _ = g.NextUncompressed()
		}
		return nil
	}
	hi.nextKey = nil
	return nil
}

func (hi *HistoryChangesIterF) HasNext() bool {
	if hi.err != nil { // always true, then .Next() call will return this error
		return true
	}
	//if hi.limit == 0 { // limit reached
	//	return false
	//}
	if hi.nextKey == nil { // EndOfTable
		return false
	}
	return true
	//if hi.toPrefix == nil { // s.nextK == nil check is above
	//	return true
	//}
}

func (hi *HistoryChangesIterF) Next() ([]byte, []byte, error) {
	if hi.err != nil {
		return nil, nil, hi.err
	}
	hi.k, hi.v = append(hi.k[:0], hi.nextKey...), append(hi.v[:0], hi.nextVal...)

	// Satisfy iter.Dual Invariant 2
	hi.k, hi.kBackup, hi.v, hi.vBackup = hi.kBackup, hi.k, hi.vBackup, hi.v
	if err := hi.advance(); err != nil {
		return nil, nil, err
	}
	return hi.kBackup, hi.vBackup, nil
}

type HistoryChangesIterDB struct {
	roTx                 kv.Tx
	txNum2kCursor        kv.CursorDupSort
	idxCursor            kv.CursorDupSort
	hc                   *HistoryContext
	valsTable            string
	idxKeysTable         string
	indexTable           string
	startTxNum, endTxNum uint64
	startTxKey           [8]byte

	nextKey, nextVal       []byte
	k, v, kBackup, vBackup []byte
	err                    error
}

func (hi *HistoryChangesIterDB) Close() {
	if hi.idxCursor != nil {
		hi.idxCursor.Close()
	}
	if hi.txNum2kCursor != nil {
		hi.txNum2kCursor.Close()
	}
}

func (hi *HistoryChangesIterDB) advance() (err error) {
	var k []byte
	if hi.idxCursor == nil {
		if hi.idxCursor, err = hi.roTx.CursorDupSort(hi.indexTable); err != nil {
			return err
		}
		if hi.txNum2kCursor, err = hi.roTx.CursorDupSort(hi.idxKeysTable); err != nil {
			return err
		}

		if k, _, err = hi.idxCursor.First(); err != nil {
			return err
		}
	} else {
		if k, _, err = hi.idxCursor.NextNoDup(); err != nil {
			return err
		}
	}
	for ; k != nil; k, _, err = hi.idxCursor.NextNoDup() {
		if err != nil {
			return err
		}
		foundTxNumVal, err := hi.idxCursor.SeekBothRange(k, hi.startTxKey[:])
		if err != nil {
			return err
		}
		if foundTxNumVal == nil {
			continue
		}
		txNum := binary.BigEndian.Uint64(foundTxNumVal)
		if txNum >= hi.endTxNum {
			continue
		}
		hi.nextKey = k
		vn, err := hi.txNum2kCursor.SeekBothRange(foundTxNumVal, k)
		if err != nil {
			return err
		}
		valNum := binary.BigEndian.Uint64(vn[len(vn)-8:])
		if valNum == 0 {
			// This is special valNum == 0, which is empty value
			hi.nextVal = hi.nextVal[:0]
			return err
		}
		hi.nextVal, err = hi.roTx.GetOne(hi.valsTable, vn[len(vn)-8:])
		return err
	}
	hi.nextKey = nil
	return nil
}

func (hi *HistoryChangesIterDB) HasNext() bool {
	if hi.err != nil { // always true, then .Next() call will return this error
		return true
	}
	//if hi.limit == 0 { // limit reached
	//	return false
	//}
	if hi.nextKey == nil { // EndOfTable
		return false
	}
	return true
}

func (hi *HistoryChangesIterDB) Next() ([]byte, []byte, error) {
	if hi.err != nil {
		return nil, nil, hi.err
	}
	hi.k, hi.v = append(hi.k[:0], hi.nextKey...), append(hi.v[:0], hi.nextVal...)

	// Satisfy iter.Dual Invariant 2
	hi.k, hi.kBackup, hi.v, hi.vBackup = hi.kBackup, hi.k, hi.vBackup, hi.v
	if err := hi.advance(); err != nil {
		return nil, nil, err
	}
	return hi.kBackup, hi.vBackup, nil
}

type HistoryChangesIterDBDup struct {
	roTx                 kv.Tx
	txNum2kCursor        kv.CursorDupSort
	valsCursor           kv.CursorDupSort
	hc                   *HistoryContext
	valsTable            string
	idxKeysTable         string
	indexTable           string
	startTxNum, endTxNum uint64
	startTxKey           [8]byte

	nextKey, nextVal []byte
	k, v             []byte
	err              error
}

func (hi *HistoryChangesIterDBDup) Close() {
	if hi.valsCursor != nil {
		hi.valsCursor.Close()
	}
	if hi.txNum2kCursor != nil {
		hi.txNum2kCursor.Close()
	}
}

func (hi *HistoryChangesIterDBDup) advance() (err error) {
	var k []byte
	if hi.txNum2kCursor == nil {
		if hi.valsCursor, err = hi.roTx.CursorDupSort(hi.valsTable); err != nil {
			return err
		}
		if hi.txNum2kCursor, err = hi.roTx.CursorDupSort(hi.idxKeysTable); err != nil {
			return err
		}

		if k, _, err = hi.valsCursor.First(); err != nil {
			return err
		}
	} else {
		if k, _, err = hi.valsCursor.NextNoDup(); err != nil {
			return err
		}
	}
	for ; k != nil; k, _, err = hi.valsCursor.NextNoDup() {
		if err != nil {
			return err
		}
		foundTxNumVal, err := hi.valsCursor.SeekBothRange(k, hi.startTxKey[:])
		if err != nil {
			return err
		}
		if foundTxNumVal == nil {
			continue
		}
		txNum := binary.BigEndian.Uint64(foundTxNumVal)
		if txNum >= hi.endTxNum {
			continue
		}
		hi.nextKey = k
		hi.nextVal = foundTxNumVal[8:]
		return nil
	}
	hi.nextKey = nil
	return nil
}

func (hi *HistoryChangesIterDBDup) HasNext() bool {
	if hi.err != nil { // always true, then .Next() call will return this error
		return true
	}
	//if hi.limit == 0 { // limit reached
	//	return false
	//}
	if hi.nextKey == nil { // EndOfTable
		return false
	}
	return true
}

func (hi *HistoryChangesIterDBDup) Next() ([]byte, []byte, error) {
	if hi.err != nil {
		return nil, nil, hi.err
	}
	hi.k, hi.v = hi.nextKey, hi.nextVal
	if err := hi.advance(); err != nil {
		return nil, nil, err
	}
	return hi.k, hi.v, nil
}

func (hc *HistoryContext) IterateRecentlyChanged(startTxNum, endTxNum uint64, roTx kv.Tx, f func([]byte, []byte) error) error {
	//TODO: low-level iterator must produce what we need without wrapping to etl.Collector
	col := etl.NewCollector("", hc.h.tmpdir, etl.NewOldestEntryBuffer(etl.BufferOptimalSize))
	defer col.Close()
	col.LogLvl(log.LvlTrace)

	it, err := hc.IterateRecentlyChangedUnordered(startTxNum, endTxNum, roTx)
	if err != nil {
		return err
	}
	defer func() {
		if itc, ok := it.(kv.Closer); ok {
			itc.Close()
		}
	}()
	for it.HasNext() {
		k, v, err := it.Next()
		if err != nil {
			return err
		}
		if err := col.Collect(k, v); err != nil {
			return err
		}
	}
	return col.Load(nil, "", func(k, v []byte, table etl.CurrentTableReader, next etl.LoadNextFunc) error {
		return f(k, v)
	}, etl.TransformArgs{})
}

func (hc *HistoryContext) IterateRecentlyChangedUnordered(startTxNum, endTxNum uint64, roTx kv.Tx) (iter.KV, error) {
	hi := HistoryDBIterator{
		roTx:         roTx,
		idxKeysTable: hc.h.indexKeysTable,
		valsTable:    hc.h.historyValsTable,
		hc:           hc,
		startTxNum:   startTxNum,
		endTxNum:     endTxNum,
		largeValues:  hc.h.largeValues,
	}
	binary.BigEndian.PutUint64(hi.startTxKey[:], startTxNum)
	if err := hi.advanceInDb(); err != nil {
		return nil, err
	}
	return &hi, nil
}

type HistoryDBIterator struct {
	roTx          kv.Tx
	txNum2kCursor kv.CursorDupSort
	valsCDup      kv.CursorDupSort
	hc            *HistoryContext
	idxKeysTable  string
	valsTable     string
	nextKey       []byte
	nextVal       []byte
	err           error
	endTxNum      uint64
	startTxNum    uint64
	startTxKey    [8]byte
<<<<<<< HEAD
	largeValues   bool

	searchBuf []byte
=======
>>>>>>> 4493b598
}

func (hi *HistoryDBIterator) Close() {
	if hi.txNum2kCursor != nil {
		hi.txNum2kCursor.Close()
	}
	if hi.valsCDup != nil {
		hi.valsCDup.Close()
	}
}

func (hi *HistoryDBIterator) advanceInDb() (err error) {
	var k, v []byte
	if hi.txNum2kCursor == nil {
		if hi.txNum2kCursor, err = hi.roTx.CursorDupSort(hi.idxKeysTable); err != nil {
			return err
		}
		if !hi.largeValues {
			if hi.valsCDup, err = hi.roTx.CursorDupSort(hi.valsTable); err != nil {
				return err
			}
		}
		if k, v, err = hi.txNum2kCursor.Seek(hi.startTxKey[:]); err != nil {
			return err
		}
	} else {
		if k, v, err = hi.txNum2kCursor.NextDup(); err != nil {
			return err
		}
		if k == nil {
			k, v, err = hi.txNum2kCursor.NextNoDup()
			if err != nil {
				return err
			}
			if k != nil && binary.BigEndian.Uint64(k) >= hi.endTxNum {
				k = nil // end
			}
		}
	}
	if k == nil {
		hi.nextKey = nil
		return nil
	}
	hi.nextKey = v

	fmt.Printf("kv: %x, %x\n", k, v)

	if hi.largeValues {
		hi.searchBuf = append(append(hi.searchBuf[:0], v...), k...)
		hi.nextVal, err = hi.roTx.GetOne(hi.valsTable, hi.searchBuf)
		if err != nil {
			return err
		}
	} else {
		val, err := hi.valsCDup.SeekBothRange(v, k)
		if err != nil {
			return err
		}
		if val == nil || binary.BigEndian.Uint64(val) != binary.BigEndian.Uint64(k) {
			return fmt.Errorf("not found in history:  %s, %x, %x\n", hi.hc.h.filenameBase, v, k)
		}
		hi.nextVal = val[8:]
	}
	return
}

func (hi *HistoryDBIterator) HasNext() bool {
	return hi.err != nil || hi.nextKey != nil
}

func (hi *HistoryDBIterator) Next() ([]byte, []byte, error) {
	if hi.err != nil {
		return nil, nil, hi.err
	}
	k, v := hi.nextKey, hi.nextVal
	if err := hi.advanceInDb(); err != nil {
		return nil, nil, err
	}
	return k, v, nil
}

func (h *History) DisableReadAhead() {
	h.InvertedIndex.DisableReadAhead()
	h.files.Walk(func(items []*filesItem) bool {
		for _, item := range items {
			item.decompressor.DisableReadAhead()
			if item.index != nil {
				item.index.DisableReadAhead()
			}
		}
		return true
	})
}

func (h *History) EnableReadAhead() *History {
	h.InvertedIndex.EnableReadAhead()
	h.files.Walk(func(items []*filesItem) bool {
		for _, item := range items {
			item.decompressor.EnableReadAhead()
			if item.index != nil {
				item.index.EnableReadAhead()
			}
		}
		return true
	})
	return h
}
func (h *History) EnableMadvWillNeed() *History {
	h.InvertedIndex.EnableMadvWillNeed()
	h.files.Walk(func(items []*filesItem) bool {
		for _, item := range items {
			item.decompressor.EnableWillNeed()
			if item.index != nil {
				item.index.EnableWillNeed()
			}
		}
		return true
	})
	return h
}
func (h *History) EnableMadvNormalReadAhead() *History {
	h.InvertedIndex.EnableMadvNormalReadAhead()
	h.files.Walk(func(items []*filesItem) bool {
		for _, item := range items {
			item.decompressor.EnableMadvNormal()
			if item.index != nil {
				item.index.EnableMadvNormal()
			}
		}
		return true
	})
	return h
}

// HistoryStep used for incremental state reconsitution, it isolates only one snapshot interval
type HistoryStep struct {
	compressVals bool
	indexItem    *filesItem
	indexFile    ctxItem
	historyItem  *filesItem
	historyFile  ctxItem
}

// MakeSteps [0, toTxNum)
func (h *History) MakeSteps(toTxNum uint64) []*HistoryStep {
	var steps []*HistoryStep
	h.InvertedIndex.files.Walk(func(items []*filesItem) bool {
		for _, item := range items {
			if item.index == nil || !item.frozen || item.startTxNum >= toTxNum {
				continue
			}

			step := &HistoryStep{
				compressVals: h.compressVals,
				indexItem:    item,
				indexFile: ctxItem{
					startTxNum: item.startTxNum,
					endTxNum:   item.endTxNum,
					getter:     item.decompressor.MakeGetter(),
					reader:     recsplit.NewIndexReader(item.index),
				},
			}
			steps = append(steps, step)
		}
		return true
	})
	i := 0
	h.files.Walk(func(items []*filesItem) bool {
		for _, item := range items {
			if item.index == nil || !item.frozen || item.startTxNum >= toTxNum {
				continue
			}
			steps[i].historyItem = item
			steps[i].historyFile = ctxItem{
				startTxNum: item.startTxNum,
				endTxNum:   item.endTxNum,
				getter:     item.decompressor.MakeGetter(),
				reader:     recsplit.NewIndexReader(item.index),
			}
			i++
		}
		return true
	})
	return steps
}

func (hs *HistoryStep) Clone() *HistoryStep {
	return &HistoryStep{
		compressVals: hs.compressVals,
		indexItem:    hs.indexItem,
		indexFile: ctxItem{
			startTxNum: hs.indexFile.startTxNum,
			endTxNum:   hs.indexFile.endTxNum,
			getter:     hs.indexItem.decompressor.MakeGetter(),
			reader:     recsplit.NewIndexReader(hs.indexItem.index),
		},
		historyItem: hs.historyItem,
		historyFile: ctxItem{
			startTxNum: hs.historyFile.startTxNum,
			endTxNum:   hs.historyFile.endTxNum,
			getter:     hs.historyItem.decompressor.MakeGetter(),
			reader:     recsplit.NewIndexReader(hs.historyItem.index),
		},
	}
}

func (h *History) CleanupDir() {
	files, _ := h.fileNamesOnDisk()
	uselessFiles := h.scanStateFiles(files)
	for _, f := range uselessFiles {
		fName := fmt.Sprintf("%s.%d-%d.v", h.filenameBase, f.startTxNum/h.aggregationStep, f.endTxNum/h.aggregationStep)
		err := os.Remove(filepath.Join(h.dir, fName))
		log.Debug("[clean] remove", "file", fName, "err", err)
		fIdxName := fmt.Sprintf("%s.%d-%d.vi", h.filenameBase, f.startTxNum/h.aggregationStep, f.endTxNum/h.aggregationStep)
		err = os.Remove(filepath.Join(h.dir, fIdxName))
		log.Debug("[clean] remove", "file", fName, "err", err)
	}
	h.InvertedIndex.CleanupDir()
}

func (hc *HistoryContext) recentIdxRange(key []byte, startTxNum, endTxNum int, asc order.By, limit int, roTx kv.Tx) (iter.U64, error) {
	var dbIt iter.U64
	if asc {
		from := make([]byte, len(key)+8)
		copy(from, key)
		var fromTxNum uint64
		if startTxNum >= 0 {
			fromTxNum = uint64(startTxNum)
		}
		binary.BigEndian.PutUint64(from[len(key):], fromTxNum)

		to := common.Copy(from)
		toTxNum := uint64(math.MaxUint64)
		if endTxNum >= 0 {
			toTxNum = uint64(endTxNum)
		}
		binary.BigEndian.PutUint64(to[len(key):], toTxNum)

		it, err := roTx.RangeAscend(hc.h.historyValsTable, from, to, limit)
		if err != nil {
			return nil, err
		}
		dbIt = iter.TransformKV2U64(it, func(k, _ []byte) (uint64, error) {
			return binary.BigEndian.Uint64(k[len(k)-8:]), nil
		})
	} else {
		panic("implement me")
	}
	return dbIt, nil
}
func (hc *HistoryContext) IdxRange(key []byte, startTxNum, endTxNum int, asc order.By, limit int, roTx kv.Tx) (iter.U64, error) {
	frozenIt, err := hc.ic.frozenIterateRange(key, startTxNum, endTxNum, asc, limit)
	if err != nil {
		return nil, err
	}
	recentIt, err := hc.recentIdxRange(key, startTxNum, endTxNum, asc, limit, roTx)
	if err != nil {
		return nil, err
	}
	return iter.Union[uint64](frozenIt, recentIt, asc), nil
}<|MERGE_RESOLUTION|>--- conflicted
+++ resolved
@@ -2199,12 +2199,9 @@
 	endTxNum      uint64
 	startTxNum    uint64
 	startTxKey    [8]byte
-<<<<<<< HEAD
 	largeValues   bool
 
 	searchBuf []byte
-=======
->>>>>>> 4493b598
 }
 
 func (hi *HistoryDBIterator) Close() {
