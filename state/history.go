/*
   Copyright 2022 Erigon contributors

   Licensed under the Apache License, Version 2.0 (the "License");
   you may not use this file except in compliance with the License.
   You may obtain a copy of the License at

       http://www.apache.org/licenses/LICENSE-2.0

   Unless required by applicable law or agreed to in writing, software
   distributed under the License is distributed on an "AS IS" BASIS,
   WITHOUT WARRANTIES OR CONDITIONS OF ANY KIND, either express or implied.
   See the License for the specific language governing permissions and
   limitations under the License.
*/

package state

import (
	"bytes"
	"container/heap"
	"context"
	"encoding/binary"
	"fmt"
	"io/fs"
	"math"
	"os"
	"path/filepath"
	"regexp"
	"strconv"
	"sync"
	"time"

	"github.com/RoaringBitmap/roaring/roaring64"
	"github.com/google/btree"
	"github.com/ledgerwatch/erigon-lib/kv/order"
	"github.com/ledgerwatch/log/v3"
	btree2 "github.com/tidwall/btree"
	"golang.org/x/exp/slices"
	"golang.org/x/sync/errgroup"
	"golang.org/x/sync/semaphore"

	"github.com/ledgerwatch/erigon-lib/common"
	"github.com/ledgerwatch/erigon-lib/common/cmp"
	"github.com/ledgerwatch/erigon-lib/common/dir"
	"github.com/ledgerwatch/erigon-lib/compress"
	"github.com/ledgerwatch/erigon-lib/etl"
	"github.com/ledgerwatch/erigon-lib/kv"
	"github.com/ledgerwatch/erigon-lib/kv/bitmapdb"
	"github.com/ledgerwatch/erigon-lib/recsplit"
	"github.com/ledgerwatch/erigon-lib/recsplit/eliasfano32"
)

type History struct {
	*InvertedIndex

	// Files:
	//  .v - list of values
	//  .vi - txNum+key -> offset in .v
	files                   *btree2.BTreeG[*filesItem] // thread-safe, but maybe need 1 RWLock for all trees in AggregatorV3
	historyValsTable        string                     // key1+key2+txnNum -> oldValue , stores values BEFORE change
	settingsTable           string
	compressWorkers         int
	compressVals            bool
	integrityFileExtensions []string

	wal     *historyWAL
	walLock sync.RWMutex
}

func NewHistory(
	dir, tmpdir string,
	aggregationStep uint64,
	filenameBase string,
	indexKeysTable string,
	indexTable string,
	historyValsTable string,
	settingsTable string,
	compressVals bool,
	integrityFileExtensions []string,
) (*History, error) {
	h := History{
		files:                   btree2.NewBTreeGOptions[*filesItem](filesItemLess, btree2.Options{Degree: 128, NoLocks: false}),
		historyValsTable:        historyValsTable,
		settingsTable:           settingsTable,
		compressVals:            compressVals,
		compressWorkers:         1,
		integrityFileExtensions: integrityFileExtensions,
	}
	var err error
	h.InvertedIndex, err = NewInvertedIndex(dir, tmpdir, aggregationStep, filenameBase, indexKeysTable, indexTable, true, append(slices.Clone(h.integrityFileExtensions), "v"))
	if err != nil {
		return nil, fmt.Errorf("NewHistory: %s, %w", filenameBase, err)
	}
	files, err := os.ReadDir(dir)
	if err != nil {
		return nil, err
	}
<<<<<<< HEAD
	_ = h.scanStateFiles(files, integrityFileExtensions)
=======
	_ = h.scanStateFiles(files, h.integrityFileExtensions)
>>>>>>> 2db3d484
	if err = h.openFiles(); err != nil {
		return nil, fmt.Errorf("NewHistory.openFiles: %s, %w", filenameBase, err)
	}
	return &h, nil
}

// scanStateFiles
// returns `uselessFiles` where file "is useless" means: it's subset of frozen file. such files can be safely deleted. subset of non-frozen file may be useful
func (h *History) scanStateFiles(files []fs.DirEntry, integrityFileExtensions []string) (uselessFiles []*filesItem) {
	re := regexp.MustCompile("^" + h.filenameBase + ".([0-9]+)-([0-9]+).v$")
	var err error
Loop:
	for _, f := range files {
		if !f.Type().IsRegular() {
			continue
		}

		name := f.Name()
		subs := re.FindStringSubmatch(name)
		if len(subs) != 3 {
			if len(subs) != 0 {
				log.Warn("File ignored by inverted index scan, more than 3 submatches", "name", name, "submatches", len(subs))
			}
			continue
		}
		var startStep, endStep uint64
		if startStep, err = strconv.ParseUint(subs[1], 10, 64); err != nil {
			log.Warn("File ignored by inverted index scan, parsing startTxNum", "error", err, "name", name)
			continue
		}
		if endStep, err = strconv.ParseUint(subs[2], 10, 64); err != nil {
			log.Warn("File ignored by inverted index scan, parsing endTxNum", "error", err, "name", name)
			continue
		}
		if startStep > endStep {
			log.Warn("File ignored by inverted index scan, startTxNum > endTxNum", "name", name)
			continue
		}

		startTxNum, endTxNum := startStep*h.aggregationStep, endStep*h.aggregationStep
		frozen := endStep-startStep == StepsInBiggestFile

		for _, ext := range integrityFileExtensions {
			requiredFile := fmt.Sprintf("%s.%d-%d.%s", h.filenameBase, startStep, endStep, ext)
			if !dir.FileExist(filepath.Join(h.dir, requiredFile)) {
				log.Debug(fmt.Sprintf("[snapshots] skip %s because %s doesn't exists", name, requiredFile))
				continue Loop
			}
		}

		var newFile = &filesItem{startTxNum: startTxNum, endTxNum: endTxNum, frozen: frozen}
		addNewFile := true
		var subSets []*filesItem
		h.files.Walk(func(items []*filesItem) bool {
			for _, item := range items {
				if item.isSubsetOf(newFile) {
					subSets = append(subSets, item)
					continue
				}

				if newFile.isSubsetOf(item) {
					addNewFile = false
					uselessFiles = append(uselessFiles, newFile)
					continue
				}
			}
			return true
		})
		for _, subSet := range subSets {
			h.files.Delete(subSet)
			uselessFiles = append(uselessFiles, subSet)
		}
		if addNewFile {
			h.files.Set(newFile)
		}
	}
	return uselessFiles
}

func (h *History) openFiles() error {
	var totalKeys uint64
	var err error

	invalidFileItems := make([]*filesItem, 0)
	h.files.Walk(func(items []*filesItem) bool {
		for _, item := range items {
			if item.decompressor != nil {
				item.decompressor.Close()
			}
			fromStep, toStep := item.startTxNum/h.aggregationStep, item.endTxNum/h.aggregationStep
			datPath := filepath.Join(h.dir, fmt.Sprintf("%s.%d-%d.v", h.filenameBase, fromStep, toStep))
			if !dir.FileExist(datPath) {
				invalidFileItems = append(invalidFileItems, item)
				continue
			}
			if item.decompressor, err = compress.NewDecompressor(datPath); err != nil {
				log.Debug("Hisrory.openFiles: %w, %s", err, datPath)
				return false
			}
			if item.index == nil {
				idxPath := filepath.Join(h.dir, fmt.Sprintf("%s.%d-%d.vi", h.filenameBase, fromStep, toStep))
				if dir.FileExist(idxPath) {
					if item.index, err = recsplit.OpenIndex(idxPath); err != nil {
						log.Debug(fmt.Errorf("Hisrory.openFiles: %w, %s", err, idxPath).Error())
						return false
					}
					totalKeys += item.index.KeyCount()
				}
			}
		}
		return true
	})
	if err != nil {
		return err
	}
	for _, item := range invalidFileItems {
		h.files.Delete(item)
	}

	return nil
}

func (h *History) closeFiles() {
	h.files.Walk(func(items []*filesItem) bool {
		for _, item := range items {
			if item.decompressor != nil {
				if err := item.decompressor.Close(); err != nil {
					log.Trace("close", "err", err, "file", item.decompressor.FileName())
				}
				item.decompressor = nil
			}
			if item.index != nil {
				if err := item.index.Close(); err != nil {
					log.Trace("close", "err", err, "file", item.index.FileName())
				}
				item.index = nil
			}
		}
		return true
	})
}

func (h *History) Close() {
	h.InvertedIndex.Close()
	h.closeFiles()
}

func (h *History) Files() (res []string) {
	h.files.Walk(func(items []*filesItem) bool {
		for _, item := range items {
			if item.decompressor != nil {
				_, fName := filepath.Split(item.decompressor.FilePath())
				res = append(res, filepath.Join("history", fName))
			}
		}
		return true
	})
	res = append(res, h.InvertedIndex.Files()...)
	return res
}

func (h *History) missedIdxFiles() (l []*filesItem) {
	h.files.Walk(func(items []*filesItem) bool { // don't run slow logic while iterating on btree
		for _, item := range items {
			fromStep, toStep := item.startTxNum/h.aggregationStep, item.endTxNum/h.aggregationStep
			if !dir.FileExist(filepath.Join(h.dir, fmt.Sprintf("%s.%d-%d.vi", h.filenameBase, fromStep, toStep))) {
				l = append(l, item)
			}
		}
		return true
	})
	return l
}

// BuildMissedIndices - produce .efi/.vi/.kvi from .ef/.v/.kv
func (h *History) BuildOptionalMissedIndices(ctx context.Context) (err error) {
	return h.localityIndex.BuildMissedIndices(ctx, h.InvertedIndex)
}

func (h *History) BuildMissedIndices(ctx context.Context, sem *semaphore.Weighted) (err error) {
	if err := h.InvertedIndex.BuildMissedIndices(ctx, sem); err != nil {
		return err
	}
	missedFiles := h.missedIdxFiles()
	g, ctx := errgroup.WithContext(ctx)
	for _, item := range missedFiles {
		item := item
		g.Go(func() error {
			if err := sem.Acquire(ctx, 1); err != nil {
				return err
			}
			defer sem.Release(1)

			search := &filesItem{startTxNum: item.startTxNum, endTxNum: item.endTxNum}
			iiItem, ok := h.InvertedIndex.files.Get(search)
			if !ok {
				return nil
			}

			fromStep, toStep := item.startTxNum/h.aggregationStep, item.endTxNum/h.aggregationStep
			fName := fmt.Sprintf("%s.%d-%d.vi", h.filenameBase, fromStep, toStep)
			idxPath := filepath.Join(h.dir, fName)
			log.Info("[snapshots] build idx", "file", fName)
			count, err := iterateForVi(item, iiItem, h.compressVals, func(v []byte) error { return nil })
			if err != nil {
				return err
			}
			return buildVi(item, iiItem, idxPath, h.tmpdir, count, false /* values */, h.compressVals)
		})
	}
	if err := g.Wait(); err != nil {
		return err
	}

	return h.openFiles()
}

func iterateForVi(historyItem, iiItem *filesItem, compressVals bool, f func(v []byte) error) (count int, err error) {
	var cp CursorHeap
	heap.Init(&cp)
	g := iiItem.decompressor.MakeGetter()
	g.Reset(0)
	if g.HasNext() {
		g2 := historyItem.decompressor.MakeGetter()
		key, _ := g.NextUncompressed()
		val, _ := g.NextUncompressed()
		heap.Push(&cp, &CursorItem{
			t:        FILE_CURSOR,
			dg:       g,
			dg2:      g2,
			key:      key,
			val:      val,
			endTxNum: iiItem.endTxNum,
			reverse:  false,
		})
	}

	// In the loop below, the pair `keyBuf=>valBuf` is always 1 item behind `lastKey=>lastVal`.
	// `lastKey` and `lastVal` are taken from the top of the multi-way merge (assisted by the CursorHeap cp), but not processed right away
	// instead, the pair from the previous iteration is processed first - `keyBuf=>valBuf`. After that, `keyBuf` and `valBuf` are assigned
	// to `lastKey` and `lastVal` correspondingly, and the next step of multi-way merge happens. Therefore, after the multi-way merge loop
	// (when CursorHeap cp is empty), there is a need to process the last pair `keyBuf=>valBuf`, because it was one step behind
	var valBuf []byte
	for cp.Len() > 0 {
		lastKey := common.Copy(cp[0].key)
		// Advance all the items that have this key (including the top)
		//var mergeOnce bool
		for cp.Len() > 0 && bytes.Equal(cp[0].key, lastKey) {
			ci1 := cp[0]
			keysCount := eliasfano32.Count(ci1.val)
			for i := uint64(0); i < keysCount; i++ {
				if compressVals {
					valBuf, _ = ci1.dg2.Next(valBuf[:0])
				} else {
					valBuf, _ = ci1.dg2.NextUncompressed()
				}
				if err = f(valBuf); err != nil {
					return count, err
				}
			}
			count += int(keysCount)
			if ci1.dg.HasNext() {
				ci1.key, _ = ci1.dg.NextUncompressed()
				ci1.val, _ = ci1.dg.NextUncompressed()
				heap.Fix(&cp, 0)
			} else {
				heap.Remove(&cp, 0)
			}
		}
	}
	return count, nil
}

func buildVi(historyItem, iiItem *filesItem, historyIdxPath, tmpdir string, count int, values, compressVals bool) error {
	_, fName := filepath.Split(historyIdxPath)
	log.Debug("[snapshots] build idx", "file", fName)
	rs, err := recsplit.NewRecSplit(recsplit.RecSplitArgs{
		KeyCount:    count,
		Enums:       false,
		BucketSize:  2000,
		LeafSize:    8,
		TmpDir:      tmpdir,
		IndexFile:   historyIdxPath,
		EtlBufLimit: etl.BufferOptimalSize / 2,
	})
	if err != nil {
		return fmt.Errorf("create recsplit: %w", err)
	}
	defer rs.Close()
	var historyKey []byte
	var txKey [8]byte
	var valOffset uint64

	defer iiItem.decompressor.EnableMadvNormal().DisableReadAhead()
	defer historyItem.decompressor.EnableMadvNormal().DisableReadAhead()

	g := iiItem.decompressor.MakeGetter()
	g2 := historyItem.decompressor.MakeGetter()
	var keyBuf, valBuf []byte
	for {
		g.Reset(0)
		g2.Reset(0)
		valOffset = 0
		for g.HasNext() {
			keyBuf, _ = g.NextUncompressed()
			valBuf, _ = g.NextUncompressed()
			ef, _ := eliasfano32.ReadEliasFano(valBuf)
			efIt := ef.Iterator()
			for efIt.HasNext() {
				txNum, _ := efIt.Next()
				binary.BigEndian.PutUint64(txKey[:], txNum)
				historyKey = append(append(historyKey[:0], txKey[:]...), keyBuf...)
				if err = rs.AddKey(historyKey, valOffset); err != nil {
					return err
				}
				if compressVals {
					valOffset = g2.Skip()
				} else {
					valOffset = g2.SkipUncompressed()
				}
			}
		}
		if err = rs.Build(); err != nil {
			if rs.Collision() {
				log.Info("Building recsplit. Collision happened. It's ok. Restarting...")
				rs.ResetNextSalt()
			} else {
				return fmt.Errorf("build %s idx: %w", historyIdxPath, err)
			}
		} else {
			break
		}
	}
	return nil
}

func (h *History) AddPrevValue(key1, key2, original []byte) (err error) {
	h.walLock.RLock() // read-lock for reading fielw `w` and writing into it, write-lock for setting new `w`
	err = h.wal.addPrevValue(key1, key2, original)
	h.walLock.RUnlock()
	return err
}

func (h *History) DiscardHistory(tmpdir string) {
	h.InvertedIndex.StartWrites(tmpdir)
	h.walLock.Lock()
	defer h.walLock.Unlock()
	h.wal = h.newWriter(tmpdir, false, true)
}
func (h *History) StartWrites(tmpdir string) {
	h.InvertedIndex.StartWrites(tmpdir)
	h.walLock.Lock()
	defer h.walLock.Unlock()
	h.wal = h.newWriter(tmpdir, true, false)
}
func (h *History) FinishWrites() {
	h.InvertedIndex.FinishWrites()
	h.walLock.Lock()
	defer h.walLock.Unlock()
	h.wal.close()
	h.wal = nil
}

func (h *History) Rotate() historyFlusher {
	h.walLock.Lock()
	defer h.walLock.Unlock()
	if h.wal != nil {
		h.wal.historyValsFlushing, h.wal.historyVals = h.wal.historyVals, h.wal.historyValsFlushing
		h.wal.autoIncrementFlush = h.wal.autoIncrement
	}
	return historyFlusher{h.wal, h.InvertedIndex.Rotate()}
}

type historyFlusher struct {
	h *historyWAL
	i *invertedIndexWAL
}

func (f historyFlusher) Flush(ctx context.Context, tx kv.RwTx) error {
	if err := f.i.Flush(ctx, tx); err != nil {
		return err
	}
	if err := f.h.flush(ctx, tx); err != nil {
		return err
	}
	return nil
}

type historyWAL struct {
	h                   *History
	historyVals         *etl.Collector
	historyValsFlushing *etl.Collector
	tmpdir              string
	autoIncrementBuf    []byte
	historyKey          []byte
	autoIncrement       uint64
	autoIncrementFlush  uint64
	buffered            bool
	discard             bool
}

func (h *historyWAL) close() {
	if h == nil { // allow dobule-close
		return
	}
	if h.historyVals != nil {
		h.historyVals.Close()
	}
}

func (h *History) newWriter(tmpdir string, buffered, discard bool) *historyWAL {
	w := &historyWAL{h: h,
		tmpdir:   tmpdir,
		buffered: buffered,
		discard:  discard,

		autoIncrementBuf: make([]byte, 8),
		historyKey:       make([]byte, 0, 128),
	}
	if buffered {
		w.historyVals = etl.NewCollector(h.historyValsTable, tmpdir, etl.NewSortableBuffer(WALCollectorRam))
		w.historyValsFlushing = etl.NewCollector(h.historyValsTable, tmpdir, etl.NewSortableBuffer(WALCollectorRam))
		w.historyVals.LogLvl(log.LvlTrace)
		w.historyValsFlushing.LogLvl(log.LvlTrace)
	}

	val, err := h.tx.GetOne(h.settingsTable, historyValCountKey)
	if err != nil {
		panic(err)
		//return err
	}
	var valNum uint64
	if len(val) > 0 {
		valNum = binary.BigEndian.Uint64(val)
	}
	w.autoIncrement = valNum
	return w
}

func (h *historyWAL) flush(ctx context.Context, tx kv.RwTx) error {
	if h.discard {
		return nil
	}
	binary.BigEndian.PutUint64(h.autoIncrementBuf, h.autoIncrementFlush)
	if err := tx.Put(h.h.settingsTable, historyValCountKey, h.autoIncrementBuf); err != nil {
		return err
	}
	if err := h.historyValsFlushing.Load(tx, h.h.historyValsTable, loadFunc, etl.TransformArgs{Quit: ctx.Done()}); err != nil {
		return err
	}
	return nil
}

func (h *historyWAL) addPrevValue(key1, key2, original []byte) error {
	if h.discard {
		return nil
	}

	/*
		lk := len(key1) + len(key2)
		historyKey := make([]byte, lk+8)
		copy(historyKey, key1)
		if len(key2) > 0 {
			copy(historyKey[len(key1):], key2)
		}
		if len(original) > 0 {
			val, err := h.h.tx.GetOne(h.h.settingsTable, historyValCountKey)
			if err != nil {
				return err
			}
			var valNum uint64
			if len(val) > 0 {
				valNum = binary.BigEndian.Uint64(val)
			}
			valNum++
			binary.BigEndian.PutUint64(historyKey[lk:], valNum)
			if err = h.h.tx.Put(h.h.settingsTable, historyValCountKey, historyKey[lk:]); err != nil {
				return err
			}
			if err = h.h.tx.Put(h.h.historyValsTable, historyKey[lk:], original); err != nil {
				return err
			}
		}
	*/

	lk := len(key1) + len(key2)
	historyKey := h.historyKey[:lk+8]
	copy(historyKey, key1)
	if len(key2) > 0 {
		copy(historyKey[len(key1):], key2)
	}
	if len(original) > 0 {
		h.autoIncrement++
		binary.BigEndian.PutUint64(historyKey[lk:], h.autoIncrement)
		//if err := h.h.tx.Put(h.h.settingsTable, historyValCountKey, historyKey[lk:]); err != nil {
		//	return err
		//}

		if h.buffered {
			if err := h.historyVals.Collect(historyKey[lk:], original); err != nil {
				return err
			}
		} else {
			if err := h.h.tx.Put(h.h.historyValsTable, historyKey[lk:], original); err != nil {
				return err
			}
		}
	} else {
		binary.BigEndian.PutUint64(historyKey[lk:], 0)
	}

	if err := h.h.InvertedIndex.add(historyKey, historyKey[:lk]); err != nil {
		return err
	}
	return nil
}

type HistoryCollation struct {
	historyComp  *compress.Compressor
	indexBitmaps map[string]*roaring64.Bitmap
	historyPath  string
	historyCount int
}

func (c HistoryCollation) Close() {
	if c.historyComp != nil {
		c.historyComp.Close()
	}
	for _, b := range c.indexBitmaps {
		bitmapdb.ReturnToPool64(b)
	}
}

func (h *History) collate(step, txFrom, txTo uint64, roTx kv.Tx, logEvery *time.Ticker) (HistoryCollation, error) {
	var historyComp *compress.Compressor
	var err error
	closeComp := true
	defer func() {
		if closeComp {
			if historyComp != nil {
				historyComp.Close()
			}
		}
	}()
	historyPath := filepath.Join(h.dir, fmt.Sprintf("%s.%d-%d.v", h.filenameBase, step, step+1))
	if historyComp, err = compress.NewCompressor(context.Background(), "collate history", historyPath, h.tmpdir, compress.MinPatternScore, h.compressWorkers, log.LvlTrace); err != nil {
		return HistoryCollation{}, fmt.Errorf("create %s history compressor: %w", h.filenameBase, err)
	}
	keysCursor, err := roTx.CursorDupSort(h.indexKeysTable)
	if err != nil {
		return HistoryCollation{}, fmt.Errorf("create %s history cursor: %w", h.filenameBase, err)
	}
	defer keysCursor.Close()
	indexBitmaps := map[string]*roaring64.Bitmap{}
	var txKey [8]byte
	binary.BigEndian.PutUint64(txKey[:], txFrom)
	var val []byte
	var k, v []byte
	for k, v, err = keysCursor.Seek(txKey[:]); err == nil && k != nil; k, v, err = keysCursor.Next() {
		txNum := binary.BigEndian.Uint64(k)
		if txNum >= txTo {
			break
		}
		var bitmap *roaring64.Bitmap
		var ok bool
		if bitmap, ok = indexBitmaps[string(v[:len(v)-8])]; !ok {
			bitmap = bitmapdb.NewBitmap64()
			indexBitmaps[string(v[:len(v)-8])] = bitmap
		}
		bitmap.Add(txNum)
		select {
		case <-logEvery.C:
			log.Info("[snapshots] collate history", "name", h.filenameBase, "range", fmt.Sprintf("%.2f-%.2f", float64(txNum)/float64(h.aggregationStep), float64(txTo)/float64(h.aggregationStep)))
			bitmap.RunOptimize()
		default:
		}
	}
	if err != nil {
		return HistoryCollation{}, fmt.Errorf("iterate over %s history cursor: %w", h.filenameBase, err)
	}
	keys := make([]string, 0, len(indexBitmaps))
	for key := range indexBitmaps {
		keys = append(keys, key)
	}
	slices.Sort(keys)
	historyCount := 0
	for _, key := range keys {
		bitmap := indexBitmaps[key]
		it := bitmap.Iterator()
		for it.HasNext() {
			txNum := it.Next()
			binary.BigEndian.PutUint64(txKey[:], txNum)
			v, err := keysCursor.SeekBothRange(txKey[:], []byte(key))
			if err != nil {
				return HistoryCollation{}, err
			}
			if !bytes.HasPrefix(v, []byte(key)) {
				continue
			}
			valNum := binary.BigEndian.Uint64(v[len(v)-8:])
			if valNum == 0 {
				val = nil
			} else {
				if val, err = roTx.GetOne(h.historyValsTable, v[len(v)-8:]); err != nil {
					return HistoryCollation{}, fmt.Errorf("get %s history val [%x]=>%d: %w", h.filenameBase, k, valNum, err)
				}
			}
			if err = historyComp.AddUncompressedWord(val); err != nil {
				return HistoryCollation{}, fmt.Errorf("add %s history val [%x]=>[%x]: %w", h.filenameBase, k, val, err)
			}
			historyCount++
		}
	}
	closeComp = false
	return HistoryCollation{
		historyPath:  historyPath,
		historyComp:  historyComp,
		historyCount: historyCount,
		indexBitmaps: indexBitmaps,
	}, nil
}

type HistoryFiles struct {
	historyDecomp   *compress.Decompressor
	historyIdx      *recsplit.Index
	efHistoryDecomp *compress.Decompressor
	efHistoryIdx    *recsplit.Index
}

func (sf HistoryFiles) Close() {
	if sf.historyDecomp != nil {
		sf.historyDecomp.Close()
	}
	if sf.historyIdx != nil {
		sf.historyIdx.Close()
	}
	if sf.efHistoryDecomp != nil {
		sf.efHistoryDecomp.Close()
	}
	if sf.efHistoryIdx != nil {
		sf.efHistoryIdx.Close()
	}
}

// buildFiles performs potentially resource intensive operations of creating
// static files and their indices
func (h *History) buildFiles(ctx context.Context, step uint64, collation HistoryCollation) (HistoryFiles, error) {
	historyComp := collation.historyComp
	var historyDecomp, efHistoryDecomp *compress.Decompressor
	var historyIdx, efHistoryIdx *recsplit.Index
	var efHistoryComp *compress.Compressor
	var rs *recsplit.RecSplit
	closeComp := true
	defer func() {
		if closeComp {
			if historyComp != nil {
				historyComp.Close()
			}
			if historyDecomp != nil {
				historyDecomp.Close()
			}
			if historyIdx != nil {
				historyIdx.Close()
			}
			if efHistoryComp != nil {
				efHistoryComp.Close()
			}
			if efHistoryDecomp != nil {
				efHistoryDecomp.Close()
			}
			if efHistoryIdx != nil {
				efHistoryIdx.Close()
			}
			if rs != nil {
				rs.Close()
			}
		}
	}()
	historyIdxPath := filepath.Join(h.dir, fmt.Sprintf("%s.%d-%d.vi", h.filenameBase, step, step+1))
	if err := historyComp.Compress(); err != nil {
		return HistoryFiles{}, fmt.Errorf("compress %s history: %w", h.filenameBase, err)
	}
	historyComp.Close()
	historyComp = nil
	var err error
	if historyDecomp, err = compress.NewDecompressor(collation.historyPath); err != nil {
		return HistoryFiles{}, fmt.Errorf("open %s history decompressor: %w", h.filenameBase, err)
	}
	// Build history ef
	efHistoryPath := filepath.Join(h.dir, fmt.Sprintf("%s.%d-%d.ef", h.filenameBase, step, step+1))
	efHistoryComp, err = compress.NewCompressor(ctx, "ef history", efHistoryPath, h.tmpdir, compress.MinPatternScore, h.compressWorkers, log.LvlTrace)
	if err != nil {
		return HistoryFiles{}, fmt.Errorf("create %s ef history compressor: %w", h.filenameBase, err)
	}
	var buf []byte
	keys := make([]string, 0, len(collation.indexBitmaps))
	for key := range collation.indexBitmaps {
		keys = append(keys, key)
	}
	slices.Sort(keys)
	for _, key := range keys {
		if err = efHistoryComp.AddUncompressedWord([]byte(key)); err != nil {
			return HistoryFiles{}, fmt.Errorf("add %s ef history key [%x]: %w", h.InvertedIndex.filenameBase, key, err)
		}
		bitmap := collation.indexBitmaps[key]
		ef := eliasfano32.NewEliasFano(bitmap.GetCardinality(), bitmap.Maximum())
		it := bitmap.Iterator()
		for it.HasNext() {
			txNum := it.Next()
			ef.AddOffset(txNum)
		}
		ef.Build()
		buf = ef.AppendBytes(buf[:0])
		if err = efHistoryComp.AddUncompressedWord(buf); err != nil {
			return HistoryFiles{}, fmt.Errorf("add %s ef history val: %w", h.filenameBase, err)
		}
	}
	if err = efHistoryComp.Compress(); err != nil {
		return HistoryFiles{}, fmt.Errorf("compress %s ef history: %w", h.filenameBase, err)
	}
	efHistoryComp.Close()
	efHistoryComp = nil
	if efHistoryDecomp, err = compress.NewDecompressor(efHistoryPath); err != nil {
		return HistoryFiles{}, fmt.Errorf("open %s ef history decompressor: %w", h.filenameBase, err)
	}
	efHistoryIdxPath := filepath.Join(h.dir, fmt.Sprintf("%s.%d-%d.efi", h.filenameBase, step, step+1))
	if efHistoryIdx, err = buildIndex(ctx, efHistoryDecomp, efHistoryIdxPath, h.tmpdir, len(keys), false /* values */); err != nil {
		return HistoryFiles{}, fmt.Errorf("build %s ef history idx: %w", h.filenameBase, err)
	}
	if rs, err = recsplit.NewRecSplit(recsplit.RecSplitArgs{
		KeyCount:   collation.historyCount,
		Enums:      false,
		BucketSize: 2000,
		LeafSize:   8,
		TmpDir:     h.tmpdir,
		IndexFile:  historyIdxPath,
	}); err != nil {
		return HistoryFiles{}, fmt.Errorf("create recsplit: %w", err)
	}
	rs.LogLvl(log.LvlTrace)
	var historyKey []byte
	var txKey [8]byte
	var valOffset uint64
	g := historyDecomp.MakeGetter()
	for {
		g.Reset(0)
		valOffset = 0
		for _, key := range keys {
			bitmap := collation.indexBitmaps[key]
			it := bitmap.Iterator()
			for it.HasNext() {
				txNum := it.Next()
				binary.BigEndian.PutUint64(txKey[:], txNum)
				historyKey = append(append(historyKey[:0], txKey[:]...), key...)
				if err = rs.AddKey(historyKey, valOffset); err != nil {
					return HistoryFiles{}, fmt.Errorf("add %s history idx [%x]: %w", h.filenameBase, historyKey, err)
				}
				valOffset = g.Skip()
			}
		}
		if err = rs.Build(); err != nil {
			if rs.Collision() {
				log.Info("Building recsplit. Collision happened. It's ok. Restarting...")
				rs.ResetNextSalt()
			} else {
				return HistoryFiles{}, fmt.Errorf("build idx: %w", err)
			}
		} else {
			break
		}
	}
	rs.Close()
	rs = nil
	if historyIdx, err = recsplit.OpenIndex(historyIdxPath); err != nil {
		return HistoryFiles{}, fmt.Errorf("open idx: %w", err)
	}
	closeComp = false
	return HistoryFiles{
		historyDecomp:   historyDecomp,
		historyIdx:      historyIdx,
		efHistoryDecomp: efHistoryDecomp,
		efHistoryIdx:    efHistoryIdx,
	}, nil
}

func (h *History) integrateFiles(sf HistoryFiles, txNumFrom, txNumTo uint64) {
	h.InvertedIndex.integrateFiles(InvertedFiles{
		decomp: sf.efHistoryDecomp,
		index:  sf.efHistoryIdx,
	}, txNumFrom, txNumTo)
	h.files.Set(&filesItem{
		frozen:       (txNumTo-txNumFrom)/h.aggregationStep == StepsInBiggestFile,
		startTxNum:   txNumFrom,
		endTxNum:     txNumTo,
		decompressor: sf.historyDecomp,
		index:        sf.historyIdx,
	})
}

func (h *History) warmup(ctx context.Context, txFrom, limit uint64, tx kv.Tx) error {
	historyKeysCursor, err := tx.CursorDupSort(h.indexKeysTable)
	if err != nil {
		return fmt.Errorf("create %s history cursor: %w", h.filenameBase, err)
	}
	defer historyKeysCursor.Close()
	var txKey [8]byte
	binary.BigEndian.PutUint64(txKey[:], txFrom)
	idxC, err := tx.CursorDupSort(h.indexTable)
	if err != nil {
		return err
	}
	defer idxC.Close()
	valsC, err := tx.Cursor(h.historyValsTable)
	if err != nil {
		return err
	}
	defer valsC.Close()
	k, v, err := historyKeysCursor.Seek(txKey[:])
	if err != nil {
		return err
	}
	if k == nil {
		return nil
	}
	txFrom = binary.BigEndian.Uint64(k)
	txTo := txFrom + h.aggregationStep
	if limit != math.MaxUint64 && limit != 0 {
		txTo = txFrom + limit
	}
	for ; err == nil && k != nil; k, v, err = historyKeysCursor.Next() {
		if err != nil {
			return err
		}
		if err = ctx.Err(); err != nil {
			return err
		}
		txNum := binary.BigEndian.Uint64(k)
		if txNum >= txTo {
			break
		}
		_, _, _ = valsC.Seek(v[len(v)-8:])
		_, _ = idxC.SeekBothRange(v[:len(v)-8], k)
	}
	if err != nil {
		return fmt.Errorf("iterate over %s history keys: %w", h.filenameBase, err)
	}

	return nil
}

func (h *History) prune(ctx context.Context, txFrom, txTo, limit uint64, logEvery *time.Ticker) error {
	historyKeysCursor, err := h.tx.RwCursorDupSort(h.indexKeysTable)
	if err != nil {
		return fmt.Errorf("create %s history cursor: %w", h.filenameBase, err)
	}
	defer historyKeysCursor.Close()
	var txKey [8]byte
	binary.BigEndian.PutUint64(txKey[:], txFrom)

	k, v, err := historyKeysCursor.Seek(txKey[:])
	if err != nil {
		return err
	}
	if k == nil {
		return nil
	}
	txFrom = binary.BigEndian.Uint64(k)
	if limit != math.MaxUint64 && limit != 0 {
		txTo = cmp.Min(txTo, txFrom+limit)
	}
	if txFrom >= txTo {
		return nil
	}

	valsC, err := h.tx.RwCursor(h.historyValsTable)
	if err != nil {
		return err
	}
	defer valsC.Close()
	idxC, err := h.tx.RwCursorDupSort(h.indexTable)
	if err != nil {
		return err
	}
	defer idxC.Close()

	// Invariant: if some `txNum=N` pruned - it's pruned Fully
	// Means: can use DeleteCurrentDuplicates all values of given `txNum`
	for ; err == nil && k != nil; k, v, err = historyKeysCursor.NextNoDup() {
		txNum := binary.BigEndian.Uint64(k)
		if txNum >= txTo {
			break
		}
		for ; err == nil && k != nil; k, v, err = historyKeysCursor.NextDup() {
			if err = valsC.Delete(v[len(v)-8:]); err != nil {
				return err
			}

			if err = idxC.DeleteExact(v[:len(v)-8], k); err != nil {
				return err
			}
			//for vv, err := idxC.SeekBothRange(v[:len(v)-8], k); vv != nil; _, vv, err = idxC.NextDup() {
			//	if err != nil {
			//		return err
			//	}
			//	if binary.BigEndian.Uint64(vv) >= txTo {
			//		break
			//	}
			//	if err = idxC.DeleteCurrent(); err != nil {
			//		return err
			//	}
			//}
		}

		// This DeleteCurrent needs to the last in the loop iteration, because it invalidates k and v
		if err = historyKeysCursor.DeleteCurrentDuplicates(); err != nil {
			return err
		}

		select {
		case <-ctx.Done():
			return nil
		case <-logEvery.C:
			log.Info("[snapshots] prune history", "name", h.filenameBase, "range", fmt.Sprintf("%.2f-%.2f", float64(txNum)/float64(h.aggregationStep), float64(txTo)/float64(h.aggregationStep)))
		default:
		}
	}
	if err != nil {
		return fmt.Errorf("iterate over %s history keys: %w", h.filenameBase, err)
	}
	return nil
}

func (h *History) pruneF(txFrom, txTo uint64, f func(txNum uint64, k, v []byte) error) error {
	historyKeysCursor, err := h.tx.RwCursorDupSort(h.indexKeysTable)
	if err != nil {
		return fmt.Errorf("create %s history cursor: %w", h.filenameBase, err)
	}
	defer historyKeysCursor.Close()
	var txKey [8]byte
	binary.BigEndian.PutUint64(txKey[:], txFrom)
	var k, v []byte
	idxC, err := h.tx.RwCursorDupSort(h.indexTable)
	if err != nil {
		return err
	}
	defer idxC.Close()
	valsC, err := h.tx.RwCursor(h.historyValsTable)
	if err != nil {
		return err
	}
	defer valsC.Close()
	for k, v, err = historyKeysCursor.Seek(txKey[:]); err == nil && k != nil; k, v, err = historyKeysCursor.Next() {
		txNum := binary.BigEndian.Uint64(k)
		if txNum >= txTo {
			break
		}
		key, txnNumBytes := v[:len(v)-8], v[len(v)-8:]
		{
			kk, vv, err := valsC.SeekExact(txnNumBytes)
			if err != nil {
				return err
			}
			if err := f(txNum, key, vv); err != nil {
				return err
			}
			if kk != nil {
				if err = valsC.DeleteCurrent(); err != nil {
					return err
				}
			}
		}
		if err = idxC.DeleteExact(key, k); err != nil {
			return err
		}
		// This DeleteCurrent needs to the last in the loop iteration, because it invalidates k and v
		if err = historyKeysCursor.DeleteCurrent(); err != nil {
			return err
		}
	}
	if err != nil {
		return fmt.Errorf("iterate over %s history keys: %w", h.filenameBase, err)
	}
	return nil
}

type HistoryContext struct {
	h                           *History
	invIndexFiles, historyFiles *btree.BTreeG[ctxItem]

	loc ctxLocalityItem

	trace bool
}

func (h *History) MakeContext() *HistoryContext {
	var hc = HistoryContext{
		h:             h,
		invIndexFiles: btree.NewG[ctxItem](32, ctxItemLess),
		historyFiles:  btree.NewG[ctxItem](32, ctxItemLess),
		trace:         false,
	}
	h.InvertedIndex.files.Walk(func(items []*filesItem) bool {
		for _, item := range items {
			if item.index == nil || item.canDelete.Load() {
				continue
			}
			//if item.startTxNum > h.endTxNumMinimax() { //after this number: not all filles are built yet (data still in DB)
			//	return true
			//}

			if !item.frozen {
				item.refcount.Inc()
			}

			hc.invIndexFiles.ReplaceOrInsert(ctxItem{
				startTxNum: item.startTxNum,
				endTxNum:   item.endTxNum,
				getter:     item.decompressor.MakeGetter(),
				reader:     recsplit.NewIndexReader(item.index),

				src: item,
			})
		}
		return true
	})
	h.files.Walk(func(items []*filesItem) bool {
		for _, item := range items {
			if item.index == nil || item.canDelete.Load() {
				continue
			}
			//if item.startTxNum > h.endTxNumMinimax() {
			//	continue
			//}

			if !item.frozen {
				item.refcount.Inc()
			}

			hc.historyFiles.ReplaceOrInsert(ctxItem{
				startTxNum: item.startTxNum,
				endTxNum:   item.endTxNum,
				getter:     item.decompressor.MakeGetter(),
				reader:     recsplit.NewIndexReader(item.index),

				src: item,
			})
		}
		return true
	})
	if hc.h.localityIndex != nil {
		hc.loc.file = hc.h.localityIndex.file
		hc.loc.reader = hc.h.localityIndex.NewIdxReader()
		hc.loc.bm = hc.h.localityIndex.bm
		if hc.loc.file != nil {
			hc.loc.file.refcount.Inc()
		}
	}

	return &hc
}

func (hc *HistoryContext) Close() {
	hc.invIndexFiles.Ascend(func(item ctxItem) bool {
		if item.src.frozen {
			return true
		}
		refCnt := item.src.refcount.Dec()
		//GC: last reader responsible to remove useles files: close it and delete
		if refCnt == 0 && item.src.canDelete.Load() {
			item.src.closeFilesAndRemove()
		}
		return true
	})
	hc.historyFiles.Ascend(func(item ctxItem) bool {
		if item.src.frozen {
			return true
		}
		refCnt := item.src.refcount.Dec()
		//GC: last reader responsible to remove useles files: close it and delete
		if refCnt == 0 && item.src.canDelete.Load() {
			item.src.closeFilesAndRemove()
		}
		return true
	})
	if hc.loc.file != nil {
		refCnt := hc.loc.file.refcount.Dec()
		if refCnt == 0 && hc.loc.file.canDelete.Load() {
			hc.h.localityIndex.closeFilesAndRemove(hc.loc)
			hc.loc.file, hc.loc.bm = nil, nil
		}
	}
}

func (hc *HistoryContext) GetNoState(key []byte, txNum uint64) ([]byte, bool, error) {
	exactStep1, exactStep2, lastIndexedTxNum, foundExactShard1, foundExactShard2 := hc.h.localityIndex.lookupIdxFiles(hc.loc.reader, hc.loc.bm, hc.loc.file, key, txNum)

	//fmt.Printf("GetNoState [%x] %d\n", key, txNum)
	var foundTxNum uint64
	var foundEndTxNum uint64
	var foundStartTxNum uint64
	var found bool
	var findInFile = func(item ctxItem) bool {
		if item.reader.Empty() {
			return true
		}
		offset := item.reader.Lookup(key)
		g := item.getter
		g.Reset(offset)
		k, _ := g.NextUncompressed()

		if !bytes.Equal(k, key) {
			//if bytes.Equal(key, hex.MustDecodeString("009ba32869045058a3f05d6f3dd2abb967e338f6")) {
			//	fmt.Printf("not in this shard: %x, %d, %d-%d\n", k, txNum, item.startTxNum/hc.h.aggregationStep, item.endTxNum/hc.h.aggregationStep)
			//}
			return true
		}
		eliasVal, _ := g.NextUncompressed()
		ef, _ := eliasfano32.ReadEliasFano(eliasVal)
		n, ok := ef.Search(txNum)
		if hc.trace {
			n2, _ := ef.Search(n + 1)
			n3, _ := ef.Search(n - 1)
			fmt.Printf("hist: files: %s %d<-%d->%d->%d, %x\n", hc.h.filenameBase, n3, txNum, n, n2, key)
		}
		if ok {
			foundTxNum = n
			foundEndTxNum = item.endTxNum
			foundStartTxNum = item.startTxNum
			found = true
			return false
		}
		return true
	}

	// -- LocaliyIndex opimization --
	// check up to 2 exact files
	if foundExactShard1 {
		exactShard1, ok := hc.invIndexFiles.Get(ctxItem{startTxNum: exactStep1 * hc.h.aggregationStep, endTxNum: (exactStep1 + StepsInBiggestFile) * hc.h.aggregationStep})
		if ok {
			findInFile(exactShard1)
		}
	}
	if !found && foundExactShard2 {
		exactShard2, ok := hc.invIndexFiles.Get(ctxItem{startTxNum: exactStep2 * hc.h.aggregationStep, endTxNum: (exactStep2 + StepsInBiggestFile) * hc.h.aggregationStep})
		if ok {
			findInFile(exactShard2)
		}
	}
	// otherwise search in recent non-fully-merged files (they are out of LocalityIndex scope)
	// searchFrom - variable already set for this
	// if there is no LocaliyIndex available
	// -- LocaliyIndex opimization End --

	if !found {
		hc.invIndexFiles.AscendGreaterOrEqual(ctxItem{startTxNum: lastIndexedTxNum, endTxNum: lastIndexedTxNum}, findInFile)
	}

	if found {
		var historyItem ctxItem
		var ok bool
		var search ctxItem
		search.startTxNum = foundStartTxNum
		search.endTxNum = foundEndTxNum
		if historyItem, ok = hc.historyFiles.Get(search); !ok {
			return nil, false, fmt.Errorf("hist file not found: key=%x, %s.%d-%d", key, hc.h.filenameBase, foundStartTxNum/hc.h.aggregationStep, foundEndTxNum/hc.h.aggregationStep)
		}
		var txKey [8]byte
		binary.BigEndian.PutUint64(txKey[:], foundTxNum)
		offset := historyItem.reader.Lookup2(txKey[:], key)
		//fmt.Printf("offset = %d, txKey=[%x], key=[%x]\n", offset, txKey[:], key)
		g := historyItem.getter
		g.Reset(offset)
		if hc.h.compressVals {
			v, _ := g.Next(nil)
			return v, true, nil
		}
		v, _ := g.NextUncompressed()
		return v, true, nil
	}
	return nil, false, nil
}

func (hs *HistoryStep) GetNoState(key []byte, txNum uint64) ([]byte, bool, uint64) {
	//fmt.Printf("GetNoState [%x] %d\n", key, txNum)
	if hs.indexFile.reader.Empty() {
		return nil, false, txNum
	}
	offset := hs.indexFile.reader.Lookup(key)
	g := hs.indexFile.getter
	g.Reset(offset)
	k, _ := g.NextUncompressed()
	if !bytes.Equal(k, key) {
		return nil, false, txNum
	}
	//fmt.Printf("Found key=%x\n", k)
	eliasVal, _ := g.NextUncompressed()
	ef, _ := eliasfano32.ReadEliasFano(eliasVal)
	n, ok := ef.Search(txNum)
	if !ok {
		return nil, false, ef.Max()
	}
	var txKey [8]byte
	binary.BigEndian.PutUint64(txKey[:], n)
	offset = hs.historyFile.reader.Lookup2(txKey[:], key)
	//fmt.Printf("offset = %d, txKey=[%x], key=[%x]\n", offset, txKey[:], key)
	g = hs.historyFile.getter
	g.Reset(offset)
	if hs.compressVals {
		v, _ := g.Next(nil)
		return v, true, txNum
	}
	v, _ := g.NextUncompressed()
	return v, true, txNum
}

func (hs *HistoryStep) MaxTxNum(key []byte) (bool, uint64) {
	if hs.indexFile.reader.Empty() {
		return false, 0
	}
	offset := hs.indexFile.reader.Lookup(key)
	g := hs.indexFile.getter
	g.Reset(offset)
	k, _ := g.NextUncompressed()
	if !bytes.Equal(k, key) {
		return false, 0
	}
	//fmt.Printf("Found key=%x\n", k)
	eliasVal, _ := g.NextUncompressed()
	return true, eliasfano32.Max(eliasVal)
}

// GetNoStateWithRecent searches history for a value of specified key before txNum
// second return value is true if the value is found in the history (even if it is nil)
func (hc *HistoryContext) GetNoStateWithRecent(key []byte, txNum uint64, roTx kv.Tx) ([]byte, bool, error) {
	v, ok, err := hc.GetNoState(key, txNum)
	if err != nil {
		return nil, ok, err
	}
	if ok {
		return v, true, nil
	}

	// Value not found in history files, look in the recent history
	if roTx == nil {
		return nil, false, fmt.Errorf("roTx is nil")
	}
	v, ok, err = hc.getNoStateFromDB(key, txNum, roTx)
	if err != nil {
		return nil, ok, err
	}
	if ok {
		return v, true, nil
	}
	return nil, false, err
}

func (hc *HistoryContext) getNoStateFromDB(key []byte, txNum uint64, tx kv.Tx) ([]byte, bool, error) {
	indexCursor, err := tx.CursorDupSort(hc.h.indexTable)
	if err != nil {
		return nil, false, err
	}
	defer indexCursor.Close()
	var txKey [8]byte
	binary.BigEndian.PutUint64(txKey[:], txNum)
	var foundTxNumVal []byte
	if foundTxNumVal, err = indexCursor.SeekBothRange(key, txKey[:]); err != nil {
		return nil, false, err
	}
	if foundTxNumVal != nil {
		if hc.trace {
			_, vv, _ := indexCursor.NextDup()
			indexCursor.Prev()
			_, prevV, _ := indexCursor.Prev()
			fmt.Printf("hist: db: %s, %d<-%d->%d->%d, %x\n", hc.h.filenameBase, u64or0(prevV), txNum, u64or0(foundTxNumVal), u64or0(vv), key)
		}

		var historyKeysCursor kv.CursorDupSort
		if historyKeysCursor, err = tx.CursorDupSort(hc.h.indexKeysTable); err != nil {
			return nil, false, err
		}
		defer historyKeysCursor.Close()
		var vn []byte
		if vn, err = historyKeysCursor.SeekBothRange(foundTxNumVal, key); err != nil {
			return nil, false, err
		}
		valNum := binary.BigEndian.Uint64(vn[len(vn)-8:])
		if valNum == 0 {
			// This is special valNum == 0, which is empty value
			return nil, true, nil
		}
		var v []byte
		if v, err = tx.GetOne(hc.h.historyValsTable, vn[len(vn)-8:]); err != nil {
			return nil, false, err
		}
		return v, true, nil
	}
	return nil, false, nil
}

func (hc *HistoryContext) WalkAsOf(startTxNum uint64, from, to []byte, roTx kv.Tx, amount int) *StateAsOfIter {
	hi := StateAsOfIter{
		hasNextInDb:  true,
		roTx:         roTx,
		indexTable:   hc.h.indexTable,
		idxKeysTable: hc.h.indexKeysTable,
		valsTable:    hc.h.historyValsTable,
		from:         from, to: to, limit: amount,
	}

	hc.invIndexFiles.Ascend(func(item ctxItem) bool {
		if item.endTxNum <= startTxNum {
			return true
		}
		// TODO: seek(from)
		g := item.getter
		g.Reset(0)
		if g.HasNext() {
			key, offset := g.NextUncompressed()
			heap.Push(&hi.h, &ReconItem{g: g, key: key, startTxNum: item.startTxNum, endTxNum: item.endTxNum, txNum: item.endTxNum, startOffset: offset, lastOffset: offset})
			hi.hasNextInFiles = true
		}
		hi.total += uint64(item.getter.Size())
		return true
	})
	hi.hc = hc
	hi.compressVals = hc.h.compressVals
	hi.startTxNum = startTxNum
	binary.BigEndian.PutUint64(hi.startTxKey[:], startTxNum)
	hi.advanceInDb()
	hi.advanceInFiles()
	hi.advance()
	return &hi
}

type StateAsOfIter struct {
	roTx          kv.Tx
	txNum2kCursor kv.CursorDupSort
	idxCursor     kv.CursorDupSort
	hc            *HistoryContext
	valsTable     string
	idxKeysTable  string
	indexTable    string

	from, to []byte
	limit    int

	nextFileKey []byte
	nextDbKey   []byte
	nextDbVal   []byte
	nextFileVal []byte
	nextVal     []byte
	nextKey     []byte

	h              ReconHeap
	total          uint64
	startTxNum     uint64
	advFileCnt     int
	advDbCnt       int
	startTxKey     [8]byte
	txnKey         [8]byte
	hasNextInFiles bool
	hasNextInDb    bool
	compressVals   bool

	k, v, kBackup, vBackup []byte
}

func (hi *StateAsOfIter) Stat() (int, int) { return hi.advDbCnt, hi.advFileCnt }

func (hi *StateAsOfIter) Close() {
	if hi.idxCursor != nil {
		hi.idxCursor.Close()
	}
	if hi.txNum2kCursor != nil {
		hi.txNum2kCursor.Close()
	}
}

func (hi *StateAsOfIter) advanceInFiles() {
	hi.advFileCnt++
	for hi.h.Len() > 0 {
		top := heap.Pop(&hi.h).(*ReconItem)
		key := top.key
		var idxVal []byte
		if hi.compressVals {
			idxVal, _ = top.g.Next(nil)
		} else {
			idxVal, _ = top.g.NextUncompressed()
		}
		if top.g.HasNext() {
			if hi.compressVals {
				top.key, _ = top.g.Next(nil)
			} else {
				top.key, _ = top.g.NextUncompressed()
			}
			if hi.to == nil || bytes.Compare(top.key, hi.to) < 0 {
				heap.Push(&hi.h, top)
			}
		}

		if hi.from != nil && bytes.Compare(key, hi.from) < 0 { //TODO: replace by Seek()
			continue
		}

		if bytes.Equal(key, hi.nextFileKey) {
			continue
		}
		ef, _ := eliasfano32.ReadEliasFano(idxVal)
		n, ok := ef.Search(hi.startTxNum)
		if !ok {
			continue
		}

		hi.nextFileKey = key
		binary.BigEndian.PutUint64(hi.txnKey[:], n)
		search := ctxItem{startTxNum: top.startTxNum, endTxNum: top.endTxNum}
		historyItem, ok := hi.hc.historyFiles.Get(search)
		if !ok {
			panic(fmt.Errorf("no %s file found for [%x]", hi.hc.h.filenameBase, hi.nextFileKey))
		}
		offset := historyItem.reader.Lookup2(hi.txnKey[:], hi.nextFileKey)
		g := historyItem.getter
		g.Reset(offset)
		if hi.compressVals {
			hi.nextFileVal, _ = g.Next(nil)
		} else {
			hi.nextFileVal, _ = g.NextUncompressed()
		}
		hi.nextFileKey = key
		return
	}
	hi.hasNextInFiles = false
}

func (hi *StateAsOfIter) advanceInDb() {
	hi.advDbCnt++
	var k []byte
	var err error
	if hi.idxCursor == nil {
		if hi.idxCursor, err = hi.roTx.CursorDupSort(hi.indexTable); err != nil {
			// TODO pass error properly around
			panic(err)
		}
		if hi.txNum2kCursor, err = hi.roTx.CursorDupSort(hi.idxKeysTable); err != nil {
			panic(err)
		}
		if k, _, err = hi.idxCursor.Seek(hi.from); err != nil {
			// TODO pass error properly around
			panic(err)
		}
	} else {
		if k, _, err = hi.idxCursor.NextNoDup(); err != nil {
			panic(err)
		}
	}
	for ; k != nil; k, _, err = hi.idxCursor.NextNoDup() {
		if err != nil {
			panic(err)
		}
		if hi.to != nil && bytes.Compare(k, hi.to) >= 0 {
			break
		}

		foundTxNumVal, err := hi.idxCursor.SeekBothRange(k, hi.startTxKey[:])
		if err != nil {
			panic(err)
		}
		if foundTxNumVal == nil {
			continue
		}
		//txNum := binary.BigEndian.Uint64(foundTxNumVal)
		//if txNum >= hi.endTxNum {
		//	continue
		//}
		hi.nextDbKey = append(hi.nextDbKey[:0], k...)
		vn, err := hi.txNum2kCursor.SeekBothRange(foundTxNumVal, k)
		if err != nil {
			panic(err)
		}
		valNum := binary.BigEndian.Uint64(vn[len(vn)-8:])
		if valNum == 0 {
			// This is special valNum == 0, which is empty value
			hi.nextDbVal = hi.nextDbVal[:0]
			return
		}
		v, err := hi.roTx.GetOne(hi.valsTable, vn[len(vn)-8:])
		if err != nil {
			panic(err)
		}
		hi.nextDbVal = append(hi.nextDbVal[:0], v...)
		return
	}
	hi.idxCursor.Close()
	hi.idxCursor = nil
	hi.hasNextInDb = false
}

func (hi *StateAsOfIter) advance() {
	if hi.hasNextInFiles {
		if hi.hasNextInDb {
			c := bytes.Compare(hi.nextFileKey, hi.nextDbKey)
			if c < 0 {
				hi.nextKey = append(hi.nextKey[:0], hi.nextFileKey...)
				hi.nextVal = append(hi.nextVal[:0], hi.nextFileVal...)
				hi.advanceInFiles()
			} else if c > 0 {
				hi.nextKey = append(hi.nextKey[:0], hi.nextDbKey...)
				hi.nextVal = append(hi.nextVal[:0], hi.nextDbVal...)
				hi.advanceInDb()
			} else {
				hi.nextKey = append(hi.nextKey[:0], hi.nextFileKey...)
				hi.nextVal = append(hi.nextVal[:0], hi.nextFileVal...)
				hi.advanceInDb()
				hi.advanceInFiles()
			}
		} else {
			hi.nextKey = append(hi.nextKey[:0], hi.nextFileKey...)
			hi.nextVal = append(hi.nextVal[:0], hi.nextFileVal...)
			hi.advanceInFiles()
		}
	} else if hi.hasNextInDb {
		hi.nextKey = append(hi.nextKey[:0], hi.nextDbKey...)
		hi.nextVal = append(hi.nextVal[:0], hi.nextDbVal...)
		hi.advanceInDb()
	} else {
		hi.nextKey = nil
		hi.nextVal = nil
	}
}

func (hi *StateAsOfIter) HasNext() bool {
	return hi.limit != 0 && (hi.hasNextInFiles || hi.hasNextInDb || hi.nextKey != nil)
}

func (hi *StateAsOfIter) Next() ([]byte, []byte, error) {
	hi.limit--
	hi.k, hi.v = append(hi.k[:0], hi.nextKey...), append(hi.v[:0], hi.nextVal...)

	// Satisfy iter.Dual Invariant 2
	hi.k, hi.kBackup, hi.v, hi.vBackup = hi.kBackup, hi.k, hi.vBackup, hi.v
	hi.advance()
	return hi.kBackup, hi.vBackup, nil
}

func (hc *HistoryContext) IterateChanged(fromTxNum, toTxNum int, asc order.By, limit int, roTx kv.Tx) *HistoryChangesIter {
	if asc == order.Desc {
		panic("not supported yet")
	}
	if limit >= 0 {
		panic("not supported yet")
	}
	if fromTxNum < 0 {
		panic("not supported yet")
	}
	if toTxNum < 0 {
		panic("not supported yet")
	}
	startTxNum, endTxNum := uint64(fromTxNum), uint64(toTxNum)

	hi := HistoryChangesIter{
		hasNextInDb:  true,
		roTx:         roTx,
		indexTable:   hc.h.indexTable,
		idxKeysTable: hc.h.indexKeysTable,
		valsTable:    hc.h.historyValsTable,
	}

	hc.invIndexFiles.Ascend(func(item ctxItem) bool {
		if item.endTxNum >= endTxNum {
			hi.hasNextInDb = false
		}
		if item.endTxNum <= startTxNum {
			return true
		}
		if item.startTxNum >= endTxNum {
			return false
		}
		g := item.getter
		g.Reset(0)
		if g.HasNext() {
			key, offset := g.NextUncompressed()
			heap.Push(&hi.h, &ReconItem{g: g, key: key, startTxNum: item.startTxNum, endTxNum: item.endTxNum, txNum: item.endTxNum, startOffset: offset, lastOffset: offset})
			hi.hasNextInFiles = true
		}
		hi.total += uint64(item.getter.Size())
		return true
	})
	hi.hc = hc
	hi.compressVals = hc.h.compressVals
	hi.startTxNum = startTxNum
	hi.endTxNum = endTxNum
	binary.BigEndian.PutUint64(hi.startTxKey[:], startTxNum)
	hi.advanceInDb()
	hi.advanceInFiles()
	hi.advance()
	return &hi
}

type HistoryChangesIter struct {
	roTx           kv.Tx
	txNum2kCursor  kv.CursorDupSort
	idxCursor      kv.CursorDupSort
	hc             *HistoryContext
	valsTable      string
	idxKeysTable   string
	indexTable     string
	nextFileKey    []byte
	nextDbKey      []byte
	nextDbVal      []byte
	nextFileVal    []byte
	nextVal        []byte
	nextKey        []byte
	h              ReconHeap
	total          uint64
	endTxNum       uint64
	startTxNum     uint64
	advFileCnt     int
	advDbCnt       int
	startTxKey     [8]byte
	txnKey         [8]byte
	hasNextInFiles bool
	hasNextInDb    bool
	compressVals   bool

	k, v []byte
}

func (hi *HistoryChangesIter) Stat() (int, int) { return hi.advDbCnt, hi.advFileCnt }

func (hi *HistoryChangesIter) Close() {
	if hi.idxCursor != nil {
		hi.idxCursor.Close()
	}
	if hi.txNum2kCursor != nil {
		hi.txNum2kCursor.Close()
	}
}

func (hi *HistoryChangesIter) advanceInFiles() {
	hi.advFileCnt++
	for hi.h.Len() > 0 {
		top := heap.Pop(&hi.h).(*ReconItem)
		key := top.key
		var idxVal []byte
		if hi.compressVals {
			idxVal, _ = top.g.Next(nil)
		} else {
			idxVal, _ = top.g.NextUncompressed()
		}
		if top.g.HasNext() {
			if hi.compressVals {
				top.key, _ = top.g.Next(nil)
			} else {
				top.key, _ = top.g.NextUncompressed()
			}
			heap.Push(&hi.h, top)
		}

		if bytes.Equal(key, hi.nextFileKey) {
			continue
		}
		ef, _ := eliasfano32.ReadEliasFano(idxVal)
		n, ok := ef.Search(hi.startTxNum)
		if !ok {
			continue
		}
		if n >= hi.endTxNum {
			continue
		}

		hi.nextFileKey = key
		binary.BigEndian.PutUint64(hi.txnKey[:], n)
		search := ctxItem{startTxNum: top.startTxNum, endTxNum: top.endTxNum}
		historyItem, ok := hi.hc.historyFiles.Get(search)
		if !ok {
			panic(fmt.Errorf("no %s file found for [%x]", hi.hc.h.filenameBase, hi.nextFileKey))
		}
		offset := historyItem.reader.Lookup2(hi.txnKey[:], hi.nextFileKey)
		g := historyItem.getter
		g.Reset(offset)
		if hi.compressVals {
			hi.nextFileVal, _ = g.Next(nil)
		} else {
			hi.nextFileVal, _ = g.NextUncompressed()
		}
		hi.nextFileKey = key
		return
	}
	hi.hasNextInFiles = false
}

func (hi *HistoryChangesIter) advanceInDb() {
	hi.advDbCnt++
	var k []byte
	var err error
	if hi.idxCursor == nil {
		if hi.idxCursor, err = hi.roTx.CursorDupSort(hi.indexTable); err != nil {
			// TODO pass error properly around
			panic(err)
		}
		if hi.txNum2kCursor, err = hi.roTx.CursorDupSort(hi.idxKeysTable); err != nil {
			panic(err)
		}

		if k, _, err = hi.idxCursor.First(); err != nil {
			// TODO pass error properly around
			panic(err)
		}
	} else {
		if k, _, err = hi.idxCursor.NextNoDup(); err != nil {
			panic(err)
		}
	}
	for ; k != nil; k, _, err = hi.idxCursor.NextNoDup() {
		if err != nil {
			panic(err)
		}
		foundTxNumVal, err := hi.idxCursor.SeekBothRange(k, hi.startTxKey[:])
		if err != nil {
			panic(err)
		}
		if foundTxNumVal == nil {
			continue
		}
		txNum := binary.BigEndian.Uint64(foundTxNumVal)
		if txNum >= hi.endTxNum {
			continue
		}
		hi.nextDbKey = append(hi.nextDbKey[:0], k...)
		vn, err := hi.txNum2kCursor.SeekBothRange(foundTxNumVal, k)
		if err != nil {
			panic(err)
		}
		valNum := binary.BigEndian.Uint64(vn[len(vn)-8:])
		if valNum == 0 {
			// This is special valNum == 0, which is empty value
			hi.nextDbVal = hi.nextDbVal[:0]
			return
		}
		v, err := hi.roTx.GetOne(hi.valsTable, vn[len(vn)-8:])
		if err != nil {
			panic(err)
		}
		hi.nextDbVal = append(hi.nextDbVal[:0], v...)
		return
	}
	hi.idxCursor.Close()
	hi.idxCursor = nil
	hi.hasNextInDb = false
}

func (hi *HistoryChangesIter) advance() {
	if hi.hasNextInFiles {
		if hi.hasNextInDb {
			c := bytes.Compare(hi.nextFileKey, hi.nextDbKey)
			if c < 0 {
				hi.nextKey = append(hi.nextKey[:0], hi.nextFileKey...)
				hi.nextVal = append(hi.nextVal[:0], hi.nextFileVal...)
				hi.advanceInFiles()
			} else if c > 0 {
				hi.nextKey = append(hi.nextKey[:0], hi.nextDbKey...)
				hi.nextVal = append(hi.nextVal[:0], hi.nextDbVal...)
				hi.advanceInDb()
			} else {
				hi.nextKey = append(hi.nextKey[:0], hi.nextFileKey...)
				hi.nextVal = append(hi.nextVal[:0], hi.nextFileVal...)
				hi.advanceInDb()
				hi.advanceInFiles()
			}
		} else {
			hi.nextKey = append(hi.nextKey[:0], hi.nextFileKey...)
			hi.nextVal = append(hi.nextVal[:0], hi.nextFileVal...)
			hi.advanceInFiles()
		}
	} else if hi.hasNextInDb {
		hi.nextKey = append(hi.nextKey[:0], hi.nextDbKey...)
		hi.nextVal = append(hi.nextVal[:0], hi.nextDbVal...)
		hi.advanceInDb()
	} else {
		hi.nextKey = nil
		hi.nextVal = nil
	}
}

func (hi *HistoryChangesIter) HasNext() bool {
	return hi.hasNextInFiles || hi.hasNextInDb || hi.nextKey != nil
}

func (hi *HistoryChangesIter) Next() ([]byte, []byte, error) {
	hi.k = append(hi.k[:0], hi.nextKey...)
	hi.v = append(hi.v[:0], hi.nextVal...)
	hi.advance()
	return hi.k, hi.v, nil
}

func (hc *HistoryContext) IterateRecentlyChanged(startTxNum, endTxNum uint64, roTx kv.Tx, f func([]byte, []byte) error) error {
	col := etl.NewCollector("", hc.h.tmpdir, etl.NewOldestEntryBuffer(etl.BufferOptimalSize))
	defer col.Close()
	col.LogLvl(log.LvlTrace)

	it := hc.IterateRecentlyChangedUnordered(startTxNum, endTxNum, roTx)
	defer it.Close()
	for it.HasNext() {
		k, v, err := it.Next()
		if err != nil {
			return err
		}
		if err := col.Collect(k, v); err != nil {
			return err
		}
	}
	return col.Load(nil, "", func(k, v []byte, table etl.CurrentTableReader, next etl.LoadNextFunc) error {
		return f(k, v)
	}, etl.TransformArgs{})
}

func (hc *HistoryContext) IterateRecentlyChangedUnordered(startTxNum, endTxNum uint64, roTx kv.Tx) *HistoryIterator2 {
	hi := HistoryIterator2{
		hasNext:      true,
		roTx:         roTx,
		idxKeysTable: hc.h.indexKeysTable,
		valsTable:    hc.h.historyValsTable,
		hc:           hc,
		startTxNum:   startTxNum,
		endTxNum:     endTxNum,
	}
	binary.BigEndian.PutUint64(hi.startTxKey[:], startTxNum)
	hi.advanceInDb()
	return &hi
}

type HistoryIterator2 struct {
	roTx          kv.Tx
	txNum2kCursor kv.CursorDupSort
	hc            *HistoryContext
	idxKeysTable  string
	valsTable     string
	nextKey       []byte
	nextVal       []byte
	nextErr       error
	endTxNum      uint64
	startTxNum    uint64
	advDbCnt      int
	startTxKey    [8]byte
	hasNext       bool
}

func (hi *HistoryIterator2) Stat() int { return hi.advDbCnt }

func (hi *HistoryIterator2) Close() {
	if hi.txNum2kCursor != nil {
		hi.txNum2kCursor.Close()
	}
}

func (hi *HistoryIterator2) advanceInDb() {
	hi.advDbCnt++
	var k, v []byte
	var err error
	if hi.txNum2kCursor == nil {
		if hi.txNum2kCursor, err = hi.roTx.CursorDupSort(hi.idxKeysTable); err != nil {
			hi.nextErr, hi.hasNext = err, true
			return
		}
		if k, v, err = hi.txNum2kCursor.Seek(hi.startTxKey[:]); err != nil {
			hi.nextErr, hi.hasNext = err, true
			return
		}
	} else {
		if k, v, err = hi.txNum2kCursor.NextDup(); err != nil {
			hi.nextErr, hi.hasNext = err, true
			return
		}
		if k == nil {
			k, v, err = hi.txNum2kCursor.NextNoDup()
			if err != nil {
				hi.nextErr, hi.hasNext = err, true
				return
			}
			if k != nil && binary.BigEndian.Uint64(k) >= hi.endTxNum {
				k = nil // end
			}
		}
	}
	if k != nil {
		hi.nextKey = v[:len(v)-8]
		hi.hasNext = true

		valNum := v[len(v)-8:]

		if binary.BigEndian.Uint64(valNum) == 0 {
			// This is special valNum == 0, which is empty value
			hi.nextVal = []byte{}
			return
		}
		val, err := hi.roTx.GetOne(hi.valsTable, valNum)
		if err != nil {
			hi.nextErr, hi.hasNext = err, true
			return
		}
		hi.nextVal = val
		return
	}
	hi.txNum2kCursor.Close()
	hi.txNum2kCursor = nil
	hi.hasNext = false
}

func (hi *HistoryIterator2) HasNext() bool {
	return hi.hasNext
}

func (hi *HistoryIterator2) Next() ([]byte, []byte, error) {
	k, v, err := hi.nextKey, hi.nextVal, hi.nextErr
	if err != nil {
		return nil, nil, err
	}
	hi.advanceInDb()
	return k, v, nil
}

func (h *History) DisableReadAhead() {
	h.InvertedIndex.DisableReadAhead()
	h.files.Walk(func(items []*filesItem) bool {
		for _, item := range items {
			item.decompressor.DisableReadAhead()
			if item.index != nil {
				item.index.DisableReadAhead()
			}
		}
		return true
	})
}

func (h *History) EnableReadAhead() *History {
	h.InvertedIndex.EnableReadAhead()
	h.files.Walk(func(items []*filesItem) bool {
		for _, item := range items {
			item.decompressor.EnableReadAhead()
			if item.index != nil {
				item.index.EnableReadAhead()
			}
		}
		return true
	})
	return h
}
func (h *History) EnableMadvWillNeed() *History {
	h.InvertedIndex.EnableMadvWillNeed()
	h.files.Walk(func(items []*filesItem) bool {
		for _, item := range items {
			item.decompressor.EnableWillNeed()
			if item.index != nil {
				item.index.EnableWillNeed()
			}
		}
		return true
	})
	return h
}
func (h *History) EnableMadvNormalReadAhead() *History {
	h.InvertedIndex.EnableMadvNormalReadAhead()
	h.files.Walk(func(items []*filesItem) bool {
		for _, item := range items {
			item.decompressor.EnableMadvNormal()
			if item.index != nil {
				item.index.EnableMadvNormal()
			}
		}
		return true
	})
	return h
}

// HistoryStep used for incremental state reconsitution, it isolates only one snapshot interval
type HistoryStep struct {
	compressVals bool
	indexItem    *filesItem
	indexFile    ctxItem
	historyItem  *filesItem
	historyFile  ctxItem
}

// MakeSteps [0, toTxNum)
func (h *History) MakeSteps(toTxNum uint64) []*HistoryStep {
	var steps []*HistoryStep
	h.InvertedIndex.files.Walk(func(items []*filesItem) bool {
		for _, item := range items {
			if item.index == nil || !item.frozen || item.startTxNum >= toTxNum {
				continue
			}

			step := &HistoryStep{
				compressVals: h.compressVals,
				indexItem:    item,
				indexFile: ctxItem{
					startTxNum: item.startTxNum,
					endTxNum:   item.endTxNum,
					getter:     item.decompressor.MakeGetter(),
					reader:     recsplit.NewIndexReader(item.index),
				},
			}
			steps = append(steps, step)
		}
		return true
	})
	i := 0
	h.files.Walk(func(items []*filesItem) bool {
		for _, item := range items {
			if item.index == nil || !item.frozen || item.startTxNum >= toTxNum {
				continue
			}
			steps[i].historyItem = item
			steps[i].historyFile = ctxItem{
				startTxNum: item.startTxNum,
				endTxNum:   item.endTxNum,
				getter:     item.decompressor.MakeGetter(),
				reader:     recsplit.NewIndexReader(item.index),
			}
			i++
		}
		return true
	})
	return steps
}

func (hs *HistoryStep) Clone() *HistoryStep {
	return &HistoryStep{
		compressVals: hs.compressVals,
		indexItem:    hs.indexItem,
		indexFile: ctxItem{
			startTxNum: hs.indexFile.startTxNum,
			endTxNum:   hs.indexFile.endTxNum,
			getter:     hs.indexItem.decompressor.MakeGetter(),
			reader:     recsplit.NewIndexReader(hs.indexItem.index),
		},
		historyItem: hs.historyItem,
		historyFile: ctxItem{
			startTxNum: hs.historyFile.startTxNum,
			endTxNum:   hs.historyFile.endTxNum,
			getter:     hs.historyItem.decompressor.MakeGetter(),
			reader:     recsplit.NewIndexReader(hs.historyItem.index),
		},
	}
}

func u64or0(in []byte) (v uint64) {
	if len(in) > 0 {
		v = binary.BigEndian.Uint64(in)
	}
	return v
}

func (h *History) CleanupDir() {
	files, err := os.ReadDir(h.dir)
	if err != nil {
		log.Warn("[clean] can't read dir", "err", err, "dir", h.dir)
		return
	}
	uselessFiles := h.scanStateFiles(files, h.integrityFileExtensions)
	for _, f := range uselessFiles {
		fName := fmt.Sprintf("%s.%d-%d.v", h.filenameBase, f.startTxNum/h.aggregationStep, f.endTxNum/h.aggregationStep)
		err = os.Remove(filepath.Join(h.dir, fName))
		log.Debug("[clean] remove", "file", fName, "err", err)
		fIdxName := fmt.Sprintf("%s.%d-%d.vi", h.filenameBase, f.startTxNum/h.aggregationStep, f.endTxNum/h.aggregationStep)
		err = os.Remove(filepath.Join(h.dir, fIdxName))
		log.Debug("[clean] remove", "file", fName, "err", err)
	}
	h.InvertedIndex.CleanupDir()
}<|MERGE_RESOLUTION|>--- conflicted
+++ resolved
@@ -96,11 +96,7 @@
 	if err != nil {
 		return nil, err
 	}
-<<<<<<< HEAD
-	_ = h.scanStateFiles(files, integrityFileExtensions)
-=======
 	_ = h.scanStateFiles(files, h.integrityFileExtensions)
->>>>>>> 2db3d484
 	if err = h.openFiles(); err != nil {
 		return nil, fmt.Errorf("NewHistory.openFiles: %s, %w", filenameBase, err)
 	}
