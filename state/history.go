/*
   Copyright 2022 Erigon contributors

   Licensed under the Apache License, Version 2.0 (the "License");
   you may not use this file except in compliance with the License.
   You may obtain a copy of the License at

       http://www.apache.org/licenses/LICENSE-2.0

   Unless required by applicable law or agreed to in writing, software
   distributed under the License is distributed on an "AS IS" BASIS,
   WITHOUT WARRANTIES OR CONDITIONS OF ANY KIND, either express or implied.
   See the License for the specific language governing permissions and
   limitations under the License.
*/

package state

import (
	"bytes"
	"container/heap"
	"context"
	"encoding/binary"
	"fmt"
	"io/fs"
	"math"
	"os"
	"path/filepath"
	"regexp"
	"strconv"
	"sync"
	"time"

	"github.com/RoaringBitmap/roaring/roaring64"
	"github.com/google/btree"
	"github.com/ledgerwatch/erigon-lib/common/dbg"
	"github.com/ledgerwatch/erigon-lib/kv/order"
	"github.com/ledgerwatch/log/v3"
	btree2 "github.com/tidwall/btree"
	"golang.org/x/exp/slices"
	"golang.org/x/sync/errgroup"
	"golang.org/x/sync/semaphore"

	"github.com/ledgerwatch/erigon-lib/common"
	"github.com/ledgerwatch/erigon-lib/common/cmp"
	"github.com/ledgerwatch/erigon-lib/common/dir"
	"github.com/ledgerwatch/erigon-lib/compress"
	"github.com/ledgerwatch/erigon-lib/etl"
	"github.com/ledgerwatch/erigon-lib/kv"
	"github.com/ledgerwatch/erigon-lib/kv/bitmapdb"
	"github.com/ledgerwatch/erigon-lib/recsplit"
	"github.com/ledgerwatch/erigon-lib/recsplit/eliasfano32"
)

type History struct {
	*InvertedIndex

	// Files:
	//  .v - list of values
	//  .vi - txNum+key -> offset in .v
	files                   *btree2.BTreeG[*filesItem] // thread-safe, but maybe need 1 RWLock for all trees in AggregatorV3
	historyValsTable        string                     // key1+key2+txnNum -> oldValue , stores values BEFORE change
	settingsTable           string
	compressWorkers         int
	compressVals            bool
	integrityFileExtensions []string

	wal     *historyWAL
	walLock sync.RWMutex
}

func NewHistory(
	dir, tmpdir string,
	aggregationStep uint64,
	filenameBase string,
	indexKeysTable string,
	indexTable string,
	historyValsTable string,
	settingsTable string,
	compressVals bool,
	integrityFileExtensions []string,
) (*History, error) {
	h := History{
		files:                   btree2.NewBTreeGOptions[*filesItem](filesItemLess, btree2.Options{Degree: 128, NoLocks: false}),
		historyValsTable:        historyValsTable,
		settingsTable:           settingsTable,
		compressVals:            compressVals,
		compressWorkers:         1,
		integrityFileExtensions: integrityFileExtensions,
	}
	var err error
	h.InvertedIndex, err = NewInvertedIndex(dir, tmpdir, aggregationStep, filenameBase, indexKeysTable, indexTable, true, append(integrityFileExtensions, "v"))
	if err != nil {
		return nil, fmt.Errorf("NewHistory: %s, %w", filenameBase, err)
	}
	files, err := os.ReadDir(dir)
	if err != nil {
		return nil, err
	}
	uselessFiles := h.scanStateFiles(files, integrityFileExtensions)
<<<<<<< HEAD
	_ = uselessFiles
	for _, item := range uselessFiles {
		fName := fmt.Sprintf("%s.%d-%d.v", h.filenameBase, item.startTxNum/h.aggregationStep, item.endTxNum/h.aggregationStep)
		//	fIdxName := fmt.Sprintf("%s.%d-%d.vi", h.filenameBase, item.startTxNum/h.aggregationStep, item.endTxNum/h.aggregationStep)
		log.Warn("can delete", "file", fName)
=======
	for _, item := range uselessFiles {
		fName := fmt.Sprintf("%s.%d-%d.v", h.filenameBase, item.startTxNum/h.aggregationStep, item.endTxNum/h.aggregationStep)
		fIdxName := fmt.Sprintf("%s.%d-%d.vi", h.filenameBase, item.startTxNum/h.aggregationStep, item.endTxNum/h.aggregationStep)
		_, _ = fName, fIdxName
		//_=	os.Remove(filepath.Join(h.dir, fName))
		//_=	os.Remove(filepath.Join(h.dir, fIdxName))
>>>>>>> a54871c5
	}

	if err = h.openFiles(); err != nil {
		return nil, fmt.Errorf("NewHistory.openFiles: %s, %w", filenameBase, err)
	}
	return &h, nil
}

// scanStateFiles
// returns `uselessFiles` where file "is useless" means: it's subset of frozen file. such files can be safely deleted. subset of non-frozen file may be useful
func (h *History) scanStateFiles(files []fs.DirEntry, integrityFileExtensions []string) (uselessFiles []*filesItem) {
	re := regexp.MustCompile("^" + h.filenameBase + ".([0-9]+)-([0-9]+).v$")
	var err error
Loop:
	for _, f := range files {
		if !f.Type().IsRegular() {
			continue
		}

		name := f.Name()
		subs := re.FindStringSubmatch(name)
		if len(subs) != 3 {
			if len(subs) != 0 {
				log.Warn("File ignored by inverted index scan, more than 3 submatches", "name", name, "submatches", len(subs))
			}
			continue
		}
		var startStep, endStep uint64
		if startStep, err = strconv.ParseUint(subs[1], 10, 64); err != nil {
			log.Warn("File ignored by inverted index scan, parsing startTxNum", "error", err, "name", name)
			continue
		}
		if endStep, err = strconv.ParseUint(subs[2], 10, 64); err != nil {
			log.Warn("File ignored by inverted index scan, parsing endTxNum", "error", err, "name", name)
			continue
		}
		if startStep > endStep {
			log.Warn("File ignored by inverted index scan, startTxNum > endTxNum", "name", name)
			continue
		}

		startTxNum, endTxNum := startStep*h.aggregationStep, endStep*h.aggregationStep
		frozen := endStep-startStep == StepsInBiggestFile

		for _, ext := range integrityFileExtensions {
			requiredFile := fmt.Sprintf("%s.%d-%d.%s", h.filenameBase, startStep, endStep, ext)
			if !dir.FileExist(filepath.Join(h.dir, requiredFile)) {
				log.Debug(fmt.Sprintf("[snapshots] skip %s because %s doesn't exists. %s", name, requiredFile, dbg.Stack()))
				continue Loop
			}
		}

		var newFile = &filesItem{startTxNum: startTxNum, endTxNum: endTxNum, frozen: frozen}
		addNewFile := true
		var subSets []*filesItem
		h.files.Walk(func(items []*filesItem) bool {
			for _, item := range items {
				if item.isSubsetOf(newFile) {
					subSets = append(subSets, item)
					log.Warn("subSets", "file", name)
					if newFile.frozen {
						uselessFiles = append(uselessFiles, item)
					}
<<<<<<< HEAD
				} else if newFile.isSubsetOf(item) {
					newFileIsUseless = true
					log.Warn("can delete1", "file", name, "item.frozen", item.frozen)
=======
					continue
				}

				if newFile.isSubsetOf(item) {
>>>>>>> a54871c5
					if item.frozen {
						addNewFile = false
						uselessFiles = append(uselessFiles, newFile)
					}
					continue
				}
			}
			return true
		})
		for _, subSet := range subSets {
			h.files.Delete(subSet)
		}
		if addNewFile {
			h.files.Set(newFile)
		} else {
			log.Error("skippEed!!", "file", name)

		}
	}
	return uselessFiles
}

func (h *History) openFiles() error {
	var totalKeys uint64
	var err error

	invalidFileItems := make([]*filesItem, 0)
	h.files.Walk(func(items []*filesItem) bool {
		for _, item := range items {
			if item.decompressor != nil {
				item.decompressor.Close()
			}
			fromStep, toStep := item.startTxNum/h.aggregationStep, item.endTxNum/h.aggregationStep
			datPath := filepath.Join(h.dir, fmt.Sprintf("%s.%d-%d.v", h.filenameBase, fromStep, toStep))
			if !dir.FileExist(datPath) {
				invalidFileItems = append(invalidFileItems, item)
				continue
			}
			if item.decompressor, err = compress.NewDecompressor(datPath); err != nil {
				log.Debug("Hisrory.openFiles: %w, %s", err, datPath)
				return false
			}
			if item.index == nil {
				idxPath := filepath.Join(h.dir, fmt.Sprintf("%s.%d-%d.vi", h.filenameBase, fromStep, toStep))
				if dir.FileExist(idxPath) {
					if item.index, err = recsplit.OpenIndex(idxPath); err != nil {
						log.Debug(fmt.Errorf("Hisrory.openFiles: %w, %s", err, idxPath).Error())
						return false
					}
					totalKeys += item.index.KeyCount()
				}
			}
		}
		return true
	})
	if err != nil {
		return err
	}
	for _, item := range invalidFileItems {
		h.files.Delete(item)
	}

	return nil
}

func (h *History) closeFiles() {
	h.files.Walk(func(items []*filesItem) bool {
		for _, item := range items {
			if item.decompressor != nil {
				if err := item.decompressor.Close(); err != nil {
					log.Trace("close", "err", err, "file", item.decompressor.FileName())
				}
				item.decompressor = nil
			}
			if item.index != nil {
				if err := item.index.Close(); err != nil {
					log.Trace("close", "err", err, "file", item.index.FileName())
				}
				item.index = nil
			}
		}
		return true
	})
}

func (h *History) Close() {
	h.InvertedIndex.Close()
	h.closeFiles()
}

func (h *History) Files() (res []string) {
	h.files.Walk(func(items []*filesItem) bool {
		for _, item := range items {
			if item.decompressor != nil {
				_, fName := filepath.Split(item.decompressor.FilePath())
				res = append(res, filepath.Join("history", fName))
			}
		}
		return true
	})
	res = append(res, h.InvertedIndex.Files()...)
	return res
}

func (h *History) missedIdxFiles() (l []*filesItem) {
	h.files.Walk(func(items []*filesItem) bool { // don't run slow logic while iterating on btree
		for _, item := range items {
			fromStep, toStep := item.startTxNum/h.aggregationStep, item.endTxNum/h.aggregationStep
			if !dir.FileExist(filepath.Join(h.dir, fmt.Sprintf("%s.%d-%d.vi", h.filenameBase, fromStep, toStep))) {
				l = append(l, item)
			}
		}
		return true
	})
	return l
}

// BuildMissedIndices - produce .efi/.vi/.kvi from .ef/.v/.kv
func (h *History) BuildOptionalMissedIndices(ctx context.Context) (err error) {
	return h.localityIndex.BuildMissedIndices(ctx, h.InvertedIndex)
}

func (h *History) BuildMissedIndices(ctx context.Context, sem *semaphore.Weighted) (err error) {
	if err := h.InvertedIndex.BuildMissedIndices(ctx, sem); err != nil {
		return err
	}
	missedFiles := h.missedIdxFiles()
	g, ctx := errgroup.WithContext(ctx)
	for _, item := range missedFiles {
		item := item
		g.Go(func() error {
			if err := sem.Acquire(ctx, 1); err != nil {
				return err
			}
			defer sem.Release(1)

			search := &filesItem{startTxNum: item.startTxNum, endTxNum: item.endTxNum}
			iiItem, ok := h.InvertedIndex.files.Get(search)
			if !ok {
				return nil
			}

			fromStep, toStep := item.startTxNum/h.aggregationStep, item.endTxNum/h.aggregationStep
			fName := fmt.Sprintf("%s.%d-%d.vi", h.filenameBase, fromStep, toStep)
			idxPath := filepath.Join(h.dir, fName)
			log.Info("[snapshots] build idx", "file", fName)
			count, err := iterateForVi(item, iiItem, h.compressVals, func(v []byte) error { return nil })
			if err != nil {
				return err
			}
			return buildVi(item, iiItem, idxPath, h.tmpdir, count, false /* values */, h.compressVals)
		})
	}
	if err := g.Wait(); err != nil {
		return err
	}

	return h.openFiles()
}

func iterateForVi(historyItem, iiItem *filesItem, compressVals bool, f func(v []byte) error) (count int, err error) {
	var cp CursorHeap
	heap.Init(&cp)
	g := iiItem.decompressor.MakeGetter()
	g.Reset(0)
	if g.HasNext() {
		g2 := historyItem.decompressor.MakeGetter()
		key, _ := g.NextUncompressed()
		val, _ := g.NextUncompressed()
		heap.Push(&cp, &CursorItem{
			t:        FILE_CURSOR,
			dg:       g,
			dg2:      g2,
			key:      key,
			val:      val,
			endTxNum: iiItem.endTxNum,
			reverse:  false,
		})
	}

	// In the loop below, the pair `keyBuf=>valBuf` is always 1 item behind `lastKey=>lastVal`.
	// `lastKey` and `lastVal` are taken from the top of the multi-way merge (assisted by the CursorHeap cp), but not processed right away
	// instead, the pair from the previous iteration is processed first - `keyBuf=>valBuf`. After that, `keyBuf` and `valBuf` are assigned
	// to `lastKey` and `lastVal` correspondingly, and the next step of multi-way merge happens. Therefore, after the multi-way merge loop
	// (when CursorHeap cp is empty), there is a need to process the last pair `keyBuf=>valBuf`, because it was one step behind
	var valBuf []byte
	for cp.Len() > 0 {
		lastKey := common.Copy(cp[0].key)
		// Advance all the items that have this key (including the top)
		//var mergeOnce bool
		for cp.Len() > 0 && bytes.Equal(cp[0].key, lastKey) {
			ci1 := cp[0]
			keysCount := eliasfano32.Count(ci1.val)
			for i := uint64(0); i < keysCount; i++ {
				if compressVals {
					valBuf, _ = ci1.dg2.Next(valBuf[:0])
				} else {
					valBuf, _ = ci1.dg2.NextUncompressed()
				}
				if err = f(valBuf); err != nil {
					return count, err
				}
			}
			count += int(keysCount)
			if ci1.dg.HasNext() {
				ci1.key, _ = ci1.dg.NextUncompressed()
				ci1.val, _ = ci1.dg.NextUncompressed()
				heap.Fix(&cp, 0)
			} else {
				heap.Remove(&cp, 0)
			}
		}
	}
	return count, nil
}

func buildVi(historyItem, iiItem *filesItem, historyIdxPath, tmpdir string, count int, values, compressVals bool) error {
	_, fName := filepath.Split(historyIdxPath)
	log.Debug("[snapshots] build idx", "file", fName)
	rs, err := recsplit.NewRecSplit(recsplit.RecSplitArgs{
		KeyCount:    count,
		Enums:       false,
		BucketSize:  2000,
		LeafSize:    8,
		TmpDir:      tmpdir,
		IndexFile:   historyIdxPath,
		EtlBufLimit: etl.BufferOptimalSize / 2,
	})
	if err != nil {
		return fmt.Errorf("create recsplit: %w", err)
	}
	defer rs.Close()
	var historyKey []byte
	var txKey [8]byte
	var valOffset uint64

	defer iiItem.decompressor.EnableMadvNormal().DisableReadAhead()
	defer historyItem.decompressor.EnableMadvNormal().DisableReadAhead()

	g := iiItem.decompressor.MakeGetter()
	g2 := historyItem.decompressor.MakeGetter()
	var keyBuf, valBuf []byte
	for {
		g.Reset(0)
		g2.Reset(0)
		valOffset = 0
		for g.HasNext() {
			keyBuf, _ = g.NextUncompressed()
			valBuf, _ = g.NextUncompressed()
			ef, _ := eliasfano32.ReadEliasFano(valBuf)
			efIt := ef.Iterator()
			for efIt.HasNext() {
				txNum, _ := efIt.Next()
				binary.BigEndian.PutUint64(txKey[:], txNum)
				historyKey = append(append(historyKey[:0], txKey[:]...), keyBuf...)
				if err = rs.AddKey(historyKey, valOffset); err != nil {
					return err
				}
				if compressVals {
					valOffset = g2.Skip()
				} else {
					valOffset = g2.SkipUncompressed()
				}
			}
		}
		if err = rs.Build(); err != nil {
			if rs.Collision() {
				log.Info("Building recsplit. Collision happened. It's ok. Restarting...")
				rs.ResetNextSalt()
			} else {
				return fmt.Errorf("build %s idx: %w", historyIdxPath, err)
			}
		} else {
			break
		}
	}
	return nil
}

func (h *History) AddPrevValue(key1, key2, original []byte) (err error) {
	h.walLock.RLock() // read-lock for reading fielw `w` and writing into it, write-lock for setting new `w`
	err = h.wal.addPrevValue(key1, key2, original)
	h.walLock.RUnlock()
	return err
}

func (h *History) DiscardHistory(tmpdir string) {
	h.InvertedIndex.StartWrites(tmpdir)
	h.walLock.Lock()
	defer h.walLock.Unlock()
	h.wal = h.newWriter(tmpdir, false, true)
}
func (h *History) StartWrites(tmpdir string) {
	h.InvertedIndex.StartWrites(tmpdir)
	h.walLock.Lock()
	defer h.walLock.Unlock()
	h.wal = h.newWriter(tmpdir, true, false)
}
func (h *History) FinishWrites() {
	h.InvertedIndex.FinishWrites()
	h.walLock.Lock()
	defer h.walLock.Unlock()
	h.wal.close()
	h.wal = nil
}

func (h *History) Rotate() historyFlusher {
	h.walLock.Lock()
	defer h.walLock.Unlock()
	if h.wal != nil {
		h.wal.historyValsFlushing, h.wal.historyVals = h.wal.historyVals, h.wal.historyValsFlushing
		h.wal.autoIncrementFlush = h.wal.autoIncrement
	}
	return historyFlusher{h.wal, h.InvertedIndex.Rotate()}
}

type historyFlusher struct {
	h *historyWAL
	i *invertedIndexWAL
}

func (f historyFlusher) Flush(ctx context.Context, tx kv.RwTx) error {
	if err := f.i.Flush(ctx, tx); err != nil {
		return err
	}
	if err := f.h.flush(ctx, tx); err != nil {
		return err
	}
	return nil
}

type historyWAL struct {
	h                   *History
	historyVals         *etl.Collector
	historyValsFlushing *etl.Collector
	tmpdir              string
	autoIncrementBuf    []byte
	historyKey          []byte
	autoIncrement       uint64
	autoIncrementFlush  uint64
	buffered            bool
	discard             bool
}

func (h *historyWAL) close() {
	if h == nil { // allow dobule-close
		return
	}
	if h.historyVals != nil {
		h.historyVals.Close()
	}
}

func (h *History) newWriter(tmpdir string, buffered, discard bool) *historyWAL {
	w := &historyWAL{h: h,
		tmpdir:   tmpdir,
		buffered: buffered,
		discard:  discard,

		autoIncrementBuf: make([]byte, 8),
		historyKey:       make([]byte, 0, 128),
	}
	if buffered {
		w.historyVals = etl.NewCollector(h.historyValsTable, tmpdir, etl.NewSortableBuffer(WALCollectorRam))
		w.historyValsFlushing = etl.NewCollector(h.historyValsTable, tmpdir, etl.NewSortableBuffer(WALCollectorRam))
		w.historyVals.LogLvl(log.LvlTrace)
		w.historyValsFlushing.LogLvl(log.LvlTrace)
	}

	val, err := h.tx.GetOne(h.settingsTable, historyValCountKey)
	if err != nil {
		panic(err)
		//return err
	}
	var valNum uint64
	if len(val) > 0 {
		valNum = binary.BigEndian.Uint64(val)
	}
	w.autoIncrement = valNum
	return w
}

func (h *historyWAL) flush(ctx context.Context, tx kv.RwTx) error {
	if h.discard {
		return nil
	}
	binary.BigEndian.PutUint64(h.autoIncrementBuf, h.autoIncrementFlush)
	if err := tx.Put(h.h.settingsTable, historyValCountKey, h.autoIncrementBuf); err != nil {
		return err
	}
	if err := h.historyValsFlushing.Load(tx, h.h.historyValsTable, loadFunc, etl.TransformArgs{Quit: ctx.Done()}); err != nil {
		return err
	}
	return nil
}

func (h *historyWAL) addPrevValue(key1, key2, original []byte) error {
	if h.discard {
		return nil
	}

	/*
		lk := len(key1) + len(key2)
		historyKey := make([]byte, lk+8)
		copy(historyKey, key1)
		if len(key2) > 0 {
			copy(historyKey[len(key1):], key2)
		}
		if len(original) > 0 {
			val, err := h.h.tx.GetOne(h.h.settingsTable, historyValCountKey)
			if err != nil {
				return err
			}
			var valNum uint64
			if len(val) > 0 {
				valNum = binary.BigEndian.Uint64(val)
			}
			valNum++
			binary.BigEndian.PutUint64(historyKey[lk:], valNum)
			if err = h.h.tx.Put(h.h.settingsTable, historyValCountKey, historyKey[lk:]); err != nil {
				return err
			}
			if err = h.h.tx.Put(h.h.historyValsTable, historyKey[lk:], original); err != nil {
				return err
			}
		}
	*/

	lk := len(key1) + len(key2)
	historyKey := h.historyKey[:lk+8]
	copy(historyKey, key1)
	if len(key2) > 0 {
		copy(historyKey[len(key1):], key2)
	}
	if len(original) > 0 {
		h.autoIncrement++
		binary.BigEndian.PutUint64(historyKey[lk:], h.autoIncrement)
		//if err := h.h.tx.Put(h.h.settingsTable, historyValCountKey, historyKey[lk:]); err != nil {
		//	return err
		//}

		if h.buffered {
			if err := h.historyVals.Collect(historyKey[lk:], original); err != nil {
				return err
			}
		} else {
			if err := h.h.tx.Put(h.h.historyValsTable, historyKey[lk:], original); err != nil {
				return err
			}
		}
	} else {
		binary.BigEndian.PutUint64(historyKey[lk:], 0)
	}

	if err := h.h.InvertedIndex.add(historyKey, historyKey[:lk]); err != nil {
		return err
	}
	return nil
}

type HistoryCollation struct {
	historyComp  *compress.Compressor
	indexBitmaps map[string]*roaring64.Bitmap
	historyPath  string
	historyCount int
}

func (c HistoryCollation) Close() {
	if c.historyComp != nil {
		c.historyComp.Close()
	}
	for _, b := range c.indexBitmaps {
		bitmapdb.ReturnToPool64(b)
	}
}

func (h *History) collate(step, txFrom, txTo uint64, roTx kv.Tx, logEvery *time.Ticker) (HistoryCollation, error) {
	var historyComp *compress.Compressor
	var err error
	closeComp := true
	defer func() {
		if closeComp {
			if historyComp != nil {
				historyComp.Close()
			}
		}
	}()
	historyPath := filepath.Join(h.dir, fmt.Sprintf("%s.%d-%d.v", h.filenameBase, step, step+1))
	if historyComp, err = compress.NewCompressor(context.Background(), "collate history", historyPath, h.tmpdir, compress.MinPatternScore, h.compressWorkers, log.LvlTrace); err != nil {
		return HistoryCollation{}, fmt.Errorf("create %s history compressor: %w", h.filenameBase, err)
	}
	keysCursor, err := roTx.CursorDupSort(h.indexKeysTable)
	if err != nil {
		return HistoryCollation{}, fmt.Errorf("create %s history cursor: %w", h.filenameBase, err)
	}
	defer keysCursor.Close()
	indexBitmaps := map[string]*roaring64.Bitmap{}
	var txKey [8]byte
	binary.BigEndian.PutUint64(txKey[:], txFrom)
	var val []byte
	var k, v []byte
	for k, v, err = keysCursor.Seek(txKey[:]); err == nil && k != nil; k, v, err = keysCursor.Next() {
		txNum := binary.BigEndian.Uint64(k)
		if txNum >= txTo {
			break
		}
		var bitmap *roaring64.Bitmap
		var ok bool
		if bitmap, ok = indexBitmaps[string(v[:len(v)-8])]; !ok {
			bitmap = bitmapdb.NewBitmap64()
			indexBitmaps[string(v[:len(v)-8])] = bitmap
		}
		bitmap.Add(txNum)
		select {
		case <-logEvery.C:
			log.Info("[snapshots] collate history", "name", h.filenameBase, "range", fmt.Sprintf("%.2f-%.2f", float64(txNum)/float64(h.aggregationStep), float64(txTo)/float64(h.aggregationStep)))
			bitmap.RunOptimize()
		default:
		}
	}
	if err != nil {
		return HistoryCollation{}, fmt.Errorf("iterate over %s history cursor: %w", h.filenameBase, err)
	}
	keys := make([]string, 0, len(indexBitmaps))
	for key := range indexBitmaps {
		keys = append(keys, key)
	}
	slices.Sort(keys)
	historyCount := 0
	for _, key := range keys {
		bitmap := indexBitmaps[key]
		it := bitmap.Iterator()
		for it.HasNext() {
			txNum := it.Next()
			binary.BigEndian.PutUint64(txKey[:], txNum)
			v, err := keysCursor.SeekBothRange(txKey[:], []byte(key))
			if err != nil {
				return HistoryCollation{}, err
			}
			if !bytes.HasPrefix(v, []byte(key)) {
				continue
			}
			valNum := binary.BigEndian.Uint64(v[len(v)-8:])
			if valNum == 0 {
				val = nil
			} else {
				if val, err = roTx.GetOne(h.historyValsTable, v[len(v)-8:]); err != nil {
					return HistoryCollation{}, fmt.Errorf("get %s history val [%x]=>%d: %w", h.filenameBase, k, valNum, err)
				}
			}
			if err = historyComp.AddUncompressedWord(val); err != nil {
				return HistoryCollation{}, fmt.Errorf("add %s history val [%x]=>[%x]: %w", h.filenameBase, k, val, err)
			}
			historyCount++
		}
	}
	closeComp = false
	return HistoryCollation{
		historyPath:  historyPath,
		historyComp:  historyComp,
		historyCount: historyCount,
		indexBitmaps: indexBitmaps,
	}, nil
}

type HistoryFiles struct {
	historyDecomp   *compress.Decompressor
	historyIdx      *recsplit.Index
	efHistoryDecomp *compress.Decompressor
	efHistoryIdx    *recsplit.Index
}

func (sf HistoryFiles) Close() {
	if sf.historyDecomp != nil {
		sf.historyDecomp.Close()
	}
	if sf.historyIdx != nil {
		sf.historyIdx.Close()
	}
	if sf.efHistoryDecomp != nil {
		sf.efHistoryDecomp.Close()
	}
	if sf.efHistoryIdx != nil {
		sf.efHistoryIdx.Close()
	}
}

// buildFiles performs potentially resource intensive operations of creating
// static files and their indices
func (h *History) buildFiles(ctx context.Context, step uint64, collation HistoryCollation) (HistoryFiles, error) {
	historyComp := collation.historyComp
	var historyDecomp, efHistoryDecomp *compress.Decompressor
	var historyIdx, efHistoryIdx *recsplit.Index
	var efHistoryComp *compress.Compressor
	var rs *recsplit.RecSplit
	closeComp := true
	defer func() {
		if closeComp {
			if historyComp != nil {
				historyComp.Close()
			}
			if historyDecomp != nil {
				historyDecomp.Close()
			}
			if historyIdx != nil {
				historyIdx.Close()
			}
			if efHistoryComp != nil {
				efHistoryComp.Close()
			}
			if efHistoryDecomp != nil {
				efHistoryDecomp.Close()
			}
			if efHistoryIdx != nil {
				efHistoryIdx.Close()
			}
			if rs != nil {
				rs.Close()
			}
		}
	}()
	historyIdxPath := filepath.Join(h.dir, fmt.Sprintf("%s.%d-%d.vi", h.filenameBase, step, step+1))
	if err := historyComp.Compress(); err != nil {
		return HistoryFiles{}, fmt.Errorf("compress %s history: %w", h.filenameBase, err)
	}
	historyComp.Close()
	historyComp = nil
	var err error
	if historyDecomp, err = compress.NewDecompressor(collation.historyPath); err != nil {
		return HistoryFiles{}, fmt.Errorf("open %s history decompressor: %w", h.filenameBase, err)
	}
	// Build history ef
	efHistoryPath := filepath.Join(h.dir, fmt.Sprintf("%s.%d-%d.ef", h.filenameBase, step, step+1))
	efHistoryComp, err = compress.NewCompressor(ctx, "ef history", efHistoryPath, h.tmpdir, compress.MinPatternScore, h.compressWorkers, log.LvlTrace)
	if err != nil {
		return HistoryFiles{}, fmt.Errorf("create %s ef history compressor: %w", h.filenameBase, err)
	}
	var buf []byte
	keys := make([]string, 0, len(collation.indexBitmaps))
	for key := range collation.indexBitmaps {
		keys = append(keys, key)
	}
	slices.Sort(keys)
	for _, key := range keys {
		if err = efHistoryComp.AddUncompressedWord([]byte(key)); err != nil {
			return HistoryFiles{}, fmt.Errorf("add %s ef history key [%x]: %w", h.InvertedIndex.filenameBase, key, err)
		}
		bitmap := collation.indexBitmaps[key]
		ef := eliasfano32.NewEliasFano(bitmap.GetCardinality(), bitmap.Maximum())
		it := bitmap.Iterator()
		for it.HasNext() {
			txNum := it.Next()
			ef.AddOffset(txNum)
		}
		ef.Build()
		buf = ef.AppendBytes(buf[:0])
		if err = efHistoryComp.AddUncompressedWord(buf); err != nil {
			return HistoryFiles{}, fmt.Errorf("add %s ef history val: %w", h.filenameBase, err)
		}
	}
	if err = efHistoryComp.Compress(); err != nil {
		return HistoryFiles{}, fmt.Errorf("compress %s ef history: %w", h.filenameBase, err)
	}
	efHistoryComp.Close()
	efHistoryComp = nil
	if efHistoryDecomp, err = compress.NewDecompressor(efHistoryPath); err != nil {
		return HistoryFiles{}, fmt.Errorf("open %s ef history decompressor: %w", h.filenameBase, err)
	}
	efHistoryIdxPath := filepath.Join(h.dir, fmt.Sprintf("%s.%d-%d.efi", h.filenameBase, step, step+1))
	if efHistoryIdx, err = buildIndex(ctx, efHistoryDecomp, efHistoryIdxPath, h.tmpdir, len(keys), false /* values */); err != nil {
		return HistoryFiles{}, fmt.Errorf("build %s ef history idx: %w", h.filenameBase, err)
	}
	if rs, err = recsplit.NewRecSplit(recsplit.RecSplitArgs{
		KeyCount:   collation.historyCount,
		Enums:      false,
		BucketSize: 2000,
		LeafSize:   8,
		TmpDir:     h.tmpdir,
		IndexFile:  historyIdxPath,
	}); err != nil {
		return HistoryFiles{}, fmt.Errorf("create recsplit: %w", err)
	}
	rs.LogLvl(log.LvlTrace)
	var historyKey []byte
	var txKey [8]byte
	var valOffset uint64
	g := historyDecomp.MakeGetter()
	for {
		g.Reset(0)
		valOffset = 0
		for _, key := range keys {
			bitmap := collation.indexBitmaps[key]
			it := bitmap.Iterator()
			for it.HasNext() {
				txNum := it.Next()
				binary.BigEndian.PutUint64(txKey[:], txNum)
				historyKey = append(append(historyKey[:0], txKey[:]...), key...)
				if err = rs.AddKey(historyKey, valOffset); err != nil {
					return HistoryFiles{}, fmt.Errorf("add %s history idx [%x]: %w", h.filenameBase, historyKey, err)
				}
				valOffset = g.Skip()
			}
		}
		if err = rs.Build(); err != nil {
			if rs.Collision() {
				log.Info("Building recsplit. Collision happened. It's ok. Restarting...")
				rs.ResetNextSalt()
			} else {
				return HistoryFiles{}, fmt.Errorf("build idx: %w", err)
			}
		} else {
			break
		}
	}
	rs.Close()
	rs = nil
	if historyIdx, err = recsplit.OpenIndex(historyIdxPath); err != nil {
		return HistoryFiles{}, fmt.Errorf("open idx: %w", err)
	}
	closeComp = false
	return HistoryFiles{
		historyDecomp:   historyDecomp,
		historyIdx:      historyIdx,
		efHistoryDecomp: efHistoryDecomp,
		efHistoryIdx:    efHistoryIdx,
	}, nil
}

func (h *History) integrateFiles(sf HistoryFiles, txNumFrom, txNumTo uint64) {
	h.InvertedIndex.integrateFiles(InvertedFiles{
		decomp: sf.efHistoryDecomp,
		index:  sf.efHistoryIdx,
	}, txNumFrom, txNumTo)
	h.files.Set(&filesItem{
		frozen:       (txNumTo-txNumFrom)/h.aggregationStep == StepsInBiggestFile,
		startTxNum:   txNumFrom,
		endTxNum:     txNumTo,
		decompressor: sf.historyDecomp,
		index:        sf.historyIdx,
	})
}

func (h *History) warmup(ctx context.Context, txFrom, limit uint64, tx kv.Tx) error {
	historyKeysCursor, err := tx.CursorDupSort(h.indexKeysTable)
	if err != nil {
		return fmt.Errorf("create %s history cursor: %w", h.filenameBase, err)
	}
	defer historyKeysCursor.Close()
	var txKey [8]byte
	binary.BigEndian.PutUint64(txKey[:], txFrom)
	idxC, err := tx.CursorDupSort(h.indexTable)
	if err != nil {
		return err
	}
	defer idxC.Close()
	valsC, err := tx.Cursor(h.historyValsTable)
	if err != nil {
		return err
	}
	defer valsC.Close()
	k, v, err := historyKeysCursor.Seek(txKey[:])
	if err != nil {
		return err
	}
	if k == nil {
		return nil
	}
	txFrom = binary.BigEndian.Uint64(k)
	txTo := txFrom + h.aggregationStep
	if limit != math.MaxUint64 && limit != 0 {
		txTo = txFrom + limit
	}
	for ; err == nil && k != nil; k, v, err = historyKeysCursor.Next() {
		if err != nil {
			return err
		}
		if err = ctx.Err(); err != nil {
			return err
		}
		txNum := binary.BigEndian.Uint64(k)
		if txNum >= txTo {
			break
		}
		_, _, _ = valsC.Seek(v[len(v)-8:])
		_, _ = idxC.SeekBothRange(v[:len(v)-8], k)
	}
	if err != nil {
		return fmt.Errorf("iterate over %s history keys: %w", h.filenameBase, err)
	}

	return nil
}

func (h *History) prune(ctx context.Context, txFrom, txTo, limit uint64, logEvery *time.Ticker) error {
	historyKeysCursor, err := h.tx.RwCursorDupSort(h.indexKeysTable)
	if err != nil {
		return fmt.Errorf("create %s history cursor: %w", h.filenameBase, err)
	}
	defer historyKeysCursor.Close()
	var txKey [8]byte
	binary.BigEndian.PutUint64(txKey[:], txFrom)

	k, v, err := historyKeysCursor.Seek(txKey[:])
	if err != nil {
		return err
	}
	if k == nil {
		return nil
	}
	txFrom = binary.BigEndian.Uint64(k)
	if limit != math.MaxUint64 && limit != 0 {
		txTo = cmp.Min(txTo, txFrom+limit)
	}
	if txFrom >= txTo {
		return nil
	}

	valsC, err := h.tx.RwCursor(h.historyValsTable)
	if err != nil {
		return err
	}
	defer valsC.Close()
	idxC, err := h.tx.RwCursorDupSort(h.indexTable)
	if err != nil {
		return err
	}
	defer idxC.Close()

	// Invariant: if some `txNum=N` pruned - it's pruned Fully
	// Means: can use DeleteCurrentDuplicates all values of given `txNum`
	for ; err == nil && k != nil; k, v, err = historyKeysCursor.NextNoDup() {
		txNum := binary.BigEndian.Uint64(k)
		if txNum >= txTo {
			break
		}
		for ; err == nil && k != nil; k, v, err = historyKeysCursor.NextDup() {
			if err = valsC.Delete(v[len(v)-8:]); err != nil {
				return err
			}

			if err = idxC.DeleteExact(v[:len(v)-8], k); err != nil {
				return err
			}
			//for vv, err := idxC.SeekBothRange(v[:len(v)-8], k); vv != nil; _, vv, err = idxC.NextDup() {
			//	if err != nil {
			//		return err
			//	}
			//	if binary.BigEndian.Uint64(vv) >= txTo {
			//		break
			//	}
			//	if err = idxC.DeleteCurrent(); err != nil {
			//		return err
			//	}
			//}
		}

		// This DeleteCurrent needs to the last in the loop iteration, because it invalidates k and v
		if err = historyKeysCursor.DeleteCurrentDuplicates(); err != nil {
			return err
		}

		select {
		case <-ctx.Done():
			return nil
		case <-logEvery.C:
			log.Info("[snapshots] prune history", "name", h.filenameBase, "range", fmt.Sprintf("%.2f-%.2f", float64(txNum)/float64(h.aggregationStep), float64(txTo)/float64(h.aggregationStep)))
		default:
		}
	}
	if err != nil {
		return fmt.Errorf("iterate over %s history keys: %w", h.filenameBase, err)
	}
	return nil
}

func (h *History) pruneF(txFrom, txTo uint64, f func(txNum uint64, k, v []byte) error) error {
	historyKeysCursor, err := h.tx.RwCursorDupSort(h.indexKeysTable)
	if err != nil {
		return fmt.Errorf("create %s history cursor: %w", h.filenameBase, err)
	}
	defer historyKeysCursor.Close()
	var txKey [8]byte
	binary.BigEndian.PutUint64(txKey[:], txFrom)
	var k, v []byte
	idxC, err := h.tx.RwCursorDupSort(h.indexTable)
	if err != nil {
		return err
	}
	defer idxC.Close()
	valsC, err := h.tx.RwCursor(h.historyValsTable)
	if err != nil {
		return err
	}
	defer valsC.Close()
	for k, v, err = historyKeysCursor.Seek(txKey[:]); err == nil && k != nil; k, v, err = historyKeysCursor.Next() {
		txNum := binary.BigEndian.Uint64(k)
		if txNum >= txTo {
			break
		}
		key, txnNumBytes := v[:len(v)-8], v[len(v)-8:]
		{
			kk, vv, err := valsC.SeekExact(txnNumBytes)
			if err != nil {
				return err
			}
			if err := f(txNum, key, vv); err != nil {
				return err
			}
			if kk != nil {
				if err = valsC.DeleteCurrent(); err != nil {
					return err
				}
			}
		}
		if err = idxC.DeleteExact(key, k); err != nil {
			return err
		}
		// This DeleteCurrent needs to the last in the loop iteration, because it invalidates k and v
		if err = historyKeysCursor.DeleteCurrent(); err != nil {
			return err
		}
	}
	if err != nil {
		return fmt.Errorf("iterate over %s history keys: %w", h.filenameBase, err)
	}
	return nil
}

type HistoryContext struct {
	h                           *History
	invIndexFiles, historyFiles *btree.BTreeG[ctxItem]

	loc ctxLocalityItem

	trace bool
}

func (h *History) MakeContext() *HistoryContext {
	var hc = HistoryContext{
		h:             h,
		invIndexFiles: btree.NewG[ctxItem](32, ctxItemLess),
		historyFiles:  btree.NewG[ctxItem](32, ctxItemLess),
		trace:         false,
	}
	h.InvertedIndex.files.Walk(func(items []*filesItem) bool {
		for _, item := range items {
			if item.index == nil || item.canDelete.Load() {
				continue
			}
			//if item.startTxNum > h.endTxNumMinimax() { //after this number: not all filles are built yet (data still in DB)
			//	return true
			//}

			if !item.frozen {
				item.refcount.Inc()
			}

			hc.invIndexFiles.ReplaceOrInsert(ctxItem{
				startTxNum: item.startTxNum,
				endTxNum:   item.endTxNum,
				getter:     item.decompressor.MakeGetter(),
				reader:     recsplit.NewIndexReader(item.index),

				src: item,
			})
		}
		return true
	})
	h.files.Walk(func(items []*filesItem) bool {
		for _, item := range items {
			if item.index == nil || item.canDelete.Load() {
				continue
			}
			//if item.startTxNum > h.endTxNumMinimax() {
			//	continue
			//}

			if !item.frozen {
				item.refcount.Inc()
			}

			hc.historyFiles.ReplaceOrInsert(ctxItem{
				startTxNum: item.startTxNum,
				endTxNum:   item.endTxNum,
				getter:     item.decompressor.MakeGetter(),
				reader:     recsplit.NewIndexReader(item.index),

				src: item,
			})
		}
		return true
	})
	if hc.h.localityIndex != nil {
		hc.loc.file = hc.h.localityIndex.file
		hc.loc.reader = hc.h.localityIndex.NewIdxReader()
		hc.loc.bm = hc.h.localityIndex.bm
		if hc.loc.file != nil {
			hc.loc.file.refcount.Inc()
		}
	}

	return &hc
}

func (hc *HistoryContext) Close() {
	hc.invIndexFiles.Ascend(func(item ctxItem) bool {
		if item.src.frozen {
			return true
		}
		refCnt := item.src.refcount.Dec()
		//GC: last reader responsible to remove useles files: close it and delete
		if refCnt == 0 && item.src.canDelete.Load() {
			item.src.closeFilesAndRemove()
		}
		return true
	})
	hc.historyFiles.Ascend(func(item ctxItem) bool {
		if item.src.frozen {
			return true
		}
		refCnt := item.src.refcount.Dec()
		//GC: last reader responsible to remove useles files: close it and delete
		if refCnt == 0 && item.src.canDelete.Load() {
			item.src.closeFilesAndRemove()
		}
		return true
	})
	if hc.loc.file != nil {
		refCnt := hc.loc.file.refcount.Dec()
		if refCnt == 0 && hc.loc.file.canDelete.Load() {
			hc.h.localityIndex.closeFilesAndRemove(hc.loc)
			hc.loc.file, hc.loc.bm = nil, nil
		}
	}
}

func (hc *HistoryContext) GetNoState(key []byte, txNum uint64) ([]byte, bool, error) {
	exactStep1, exactStep2, lastIndexedTxNum, foundExactShard1, foundExactShard2 := hc.h.localityIndex.lookupIdxFiles(hc.loc.reader, hc.loc.bm, hc.loc.file, key, txNum)

	//fmt.Printf("GetNoState [%x] %d\n", key, txNum)
	var foundTxNum uint64
	var foundEndTxNum uint64
	var foundStartTxNum uint64
	var found bool
	var findInFile = func(item ctxItem) bool {
		if item.reader.Empty() {
			return true
		}
		offset := item.reader.Lookup(key)
		g := item.getter
		g.Reset(offset)
		k, _ := g.NextUncompressed()

		if !bytes.Equal(k, key) {
			//if bytes.Equal(key, hex.MustDecodeString("009ba32869045058a3f05d6f3dd2abb967e338f6")) {
			//	fmt.Printf("not in this shard: %x, %d, %d-%d\n", k, txNum, item.startTxNum/hc.h.aggregationStep, item.endTxNum/hc.h.aggregationStep)
			//}
			return true
		}
		eliasVal, _ := g.NextUncompressed()
		ef, _ := eliasfano32.ReadEliasFano(eliasVal)
		n, ok := ef.Search(txNum)
		if hc.trace {
			n2, _ := ef.Search(n + 1)
			n3, _ := ef.Search(n - 1)
			fmt.Printf("hist: files: %s %d<-%d->%d->%d, %x\n", hc.h.filenameBase, n3, txNum, n, n2, key)
		}
		if ok {
			foundTxNum = n
			foundEndTxNum = item.endTxNum
			foundStartTxNum = item.startTxNum
			found = true
			return false
		}
		return true
	}

	// -- LocaliyIndex opimization --
	// check up to 2 exact files
	if foundExactShard1 {
		exactShard1, ok := hc.invIndexFiles.Get(ctxItem{startTxNum: exactStep1 * hc.h.aggregationStep, endTxNum: (exactStep1 + StepsInBiggestFile) * hc.h.aggregationStep})
		if ok {
			findInFile(exactShard1)
		}
	}
	if !found && foundExactShard2 {
		exactShard2, ok := hc.invIndexFiles.Get(ctxItem{startTxNum: exactStep2 * hc.h.aggregationStep, endTxNum: (exactStep2 + StepsInBiggestFile) * hc.h.aggregationStep})
		if ok {
			findInFile(exactShard2)
		}
	}
	// otherwise search in recent non-fully-merged files (they are out of LocalityIndex scope)
	// searchFrom - variable already set for this
	// if there is no LocaliyIndex available
	// -- LocaliyIndex opimization End --

	if !found {
		hc.invIndexFiles.AscendGreaterOrEqual(ctxItem{startTxNum: lastIndexedTxNum, endTxNum: lastIndexedTxNum}, findInFile)
	}

	if found {
		var historyItem ctxItem
		var ok bool
		var search ctxItem
		search.startTxNum = foundStartTxNum
		search.endTxNum = foundEndTxNum
		if historyItem, ok = hc.historyFiles.Get(search); !ok {
			return nil, false, fmt.Errorf("hist file not found: key=%x, %s.%d-%d", key, hc.h.filenameBase, foundStartTxNum/hc.h.aggregationStep, foundEndTxNum/hc.h.aggregationStep)
		}
		var txKey [8]byte
		binary.BigEndian.PutUint64(txKey[:], foundTxNum)
		offset := historyItem.reader.Lookup2(txKey[:], key)
		//fmt.Printf("offset = %d, txKey=[%x], key=[%x]\n", offset, txKey[:], key)
		g := historyItem.getter
		g.Reset(offset)
		if hc.h.compressVals {
			v, _ := g.Next(nil)
			return v, true, nil
		}
		v, _ := g.NextUncompressed()
		return v, true, nil
	}
	return nil, false, nil
}

func (hs *HistoryStep) GetNoState(key []byte, txNum uint64) ([]byte, bool, uint64) {
	//fmt.Printf("GetNoState [%x] %d\n", key, txNum)
	if hs.indexFile.reader.Empty() {
		return nil, false, txNum
	}
	offset := hs.indexFile.reader.Lookup(key)
	g := hs.indexFile.getter
	g.Reset(offset)
	k, _ := g.NextUncompressed()
	if !bytes.Equal(k, key) {
		return nil, false, txNum
	}
	//fmt.Printf("Found key=%x\n", k)
	eliasVal, _ := g.NextUncompressed()
	ef, _ := eliasfano32.ReadEliasFano(eliasVal)
	n, ok := ef.Search(txNum)
	if !ok {
		return nil, false, ef.Max()
	}
	var txKey [8]byte
	binary.BigEndian.PutUint64(txKey[:], n)
	offset = hs.historyFile.reader.Lookup2(txKey[:], key)
	//fmt.Printf("offset = %d, txKey=[%x], key=[%x]\n", offset, txKey[:], key)
	g = hs.historyFile.getter
	g.Reset(offset)
	if hs.compressVals {
		v, _ := g.Next(nil)
		return v, true, txNum
	}
	v, _ := g.NextUncompressed()
	return v, true, txNum
}

func (hs *HistoryStep) MaxTxNum(key []byte) (bool, uint64) {
	if hs.indexFile.reader.Empty() {
		return false, 0
	}
	offset := hs.indexFile.reader.Lookup(key)
	g := hs.indexFile.getter
	g.Reset(offset)
	k, _ := g.NextUncompressed()
	if !bytes.Equal(k, key) {
		return false, 0
	}
	//fmt.Printf("Found key=%x\n", k)
	eliasVal, _ := g.NextUncompressed()
	return true, eliasfano32.Max(eliasVal)
}

// GetNoStateWithRecent searches history for a value of specified key before txNum
// second return value is true if the value is found in the history (even if it is nil)
func (hc *HistoryContext) GetNoStateWithRecent(key []byte, txNum uint64, roTx kv.Tx) ([]byte, bool, error) {
	v, ok, err := hc.GetNoState(key, txNum)
	if err != nil {
		return nil, ok, err
	}
	if ok {
		return v, true, nil
	}

	// Value not found in history files, look in the recent history
	if roTx == nil {
		return nil, false, fmt.Errorf("roTx is nil")
	}
	v, ok, err = hc.getNoStateFromDB(key, txNum, roTx)
	if err != nil {
		return nil, ok, err
	}
	if ok {
		return v, true, nil
	}
	return nil, false, err
}

func (hc *HistoryContext) getNoStateFromDB(key []byte, txNum uint64, tx kv.Tx) ([]byte, bool, error) {
	indexCursor, err := tx.CursorDupSort(hc.h.indexTable)
	if err != nil {
		return nil, false, err
	}
	defer indexCursor.Close()
	var txKey [8]byte
	binary.BigEndian.PutUint64(txKey[:], txNum)
	var foundTxNumVal []byte
	if foundTxNumVal, err = indexCursor.SeekBothRange(key, txKey[:]); err != nil {
		return nil, false, err
	}
	if foundTxNumVal != nil {
		if hc.trace {
			_, vv, _ := indexCursor.NextDup()
			indexCursor.Prev()
			_, prevV, _ := indexCursor.Prev()
			fmt.Printf("hist: db: %s, %d<-%d->%d->%d, %x\n", hc.h.filenameBase, u64or0(prevV), txNum, u64or0(foundTxNumVal), u64or0(vv), key)
		}

		var historyKeysCursor kv.CursorDupSort
		if historyKeysCursor, err = tx.CursorDupSort(hc.h.indexKeysTable); err != nil {
			return nil, false, err
		}
		defer historyKeysCursor.Close()
		var vn []byte
		if vn, err = historyKeysCursor.SeekBothRange(foundTxNumVal, key); err != nil {
			return nil, false, err
		}
		valNum := binary.BigEndian.Uint64(vn[len(vn)-8:])
		if valNum == 0 {
			// This is special valNum == 0, which is empty value
			return nil, true, nil
		}
		var v []byte
		if v, err = tx.GetOne(hc.h.historyValsTable, vn[len(vn)-8:]); err != nil {
			return nil, false, err
		}
		return v, true, nil
	}
	return nil, false, nil
}

func (hc *HistoryContext) WalkAsOf(startTxNum uint64, from, to []byte, roTx kv.Tx, amount int) *StateAsOfIter {
	hi := StateAsOfIter{
		hasNextInDb:  true,
		roTx:         roTx,
		indexTable:   hc.h.indexTable,
		idxKeysTable: hc.h.indexKeysTable,
		valsTable:    hc.h.historyValsTable,
		from:         from, to: to, limit: amount,
	}

	hc.invIndexFiles.Ascend(func(item ctxItem) bool {
		if item.endTxNum <= startTxNum {
			return true
		}
		// TODO: seek(from)
		g := item.getter
		g.Reset(0)
		if g.HasNext() {
			key, offset := g.NextUncompressed()
			heap.Push(&hi.h, &ReconItem{g: g, key: key, startTxNum: item.startTxNum, endTxNum: item.endTxNum, txNum: item.endTxNum, startOffset: offset, lastOffset: offset})
			hi.hasNextInFiles = true
		}
		hi.total += uint64(item.getter.Size())
		return true
	})
	hi.hc = hc
	hi.compressVals = hc.h.compressVals
	hi.startTxNum = startTxNum
	binary.BigEndian.PutUint64(hi.startTxKey[:], startTxNum)
	hi.advanceInDb()
	hi.advanceInFiles()
	hi.advance()
	return &hi
}

type StateAsOfIter struct {
	roTx          kv.Tx
	txNum2kCursor kv.CursorDupSort
	idxCursor     kv.CursorDupSort
	hc            *HistoryContext
	valsTable     string
	idxKeysTable  string
	indexTable    string

	from, to []byte
	limit    int

	nextFileKey []byte
	nextDbKey   []byte
	nextDbVal   []byte
	nextFileVal []byte
	nextVal     []byte
	nextKey     []byte

	h              ReconHeap
	total          uint64
	startTxNum     uint64
	advFileCnt     int
	advDbCnt       int
	startTxKey     [8]byte
	txnKey         [8]byte
	hasNextInFiles bool
	hasNextInDb    bool
	compressVals   bool

	k, v, kBackup, vBackup []byte
}

func (hi *StateAsOfIter) Stat() (int, int) { return hi.advDbCnt, hi.advFileCnt }

func (hi *StateAsOfIter) Close() {
	if hi.idxCursor != nil {
		hi.idxCursor.Close()
	}
	if hi.txNum2kCursor != nil {
		hi.txNum2kCursor.Close()
	}
}

func (hi *StateAsOfIter) advanceInFiles() {
	hi.advFileCnt++
	for hi.h.Len() > 0 {
		top := heap.Pop(&hi.h).(*ReconItem)
		key := top.key
		var idxVal []byte
		if hi.compressVals {
			idxVal, _ = top.g.Next(nil)
		} else {
			idxVal, _ = top.g.NextUncompressed()
		}
		if top.g.HasNext() {
			if hi.compressVals {
				top.key, _ = top.g.Next(nil)
			} else {
				top.key, _ = top.g.NextUncompressed()
			}
			if hi.to == nil || bytes.Compare(top.key, hi.to) < 0 {
				heap.Push(&hi.h, top)
			}
		}

		if hi.from != nil && bytes.Compare(key, hi.from) < 0 { //TODO: replace by Seek()
			continue
		}

		if bytes.Equal(key, hi.nextFileKey) {
			continue
		}
		ef, _ := eliasfano32.ReadEliasFano(idxVal)
		n, ok := ef.Search(hi.startTxNum)
		if !ok {
			continue
		}

		hi.nextFileKey = key
		binary.BigEndian.PutUint64(hi.txnKey[:], n)
		search := ctxItem{startTxNum: top.startTxNum, endTxNum: top.endTxNum}
		historyItem, ok := hi.hc.historyFiles.Get(search)
		if !ok {
			panic(fmt.Errorf("no %s file found for [%x]", hi.hc.h.filenameBase, hi.nextFileKey))
		}
		offset := historyItem.reader.Lookup2(hi.txnKey[:], hi.nextFileKey)
		g := historyItem.getter
		g.Reset(offset)
		if hi.compressVals {
			hi.nextFileVal, _ = g.Next(nil)
		} else {
			hi.nextFileVal, _ = g.NextUncompressed()
		}
		hi.nextFileKey = key
		return
	}
	hi.hasNextInFiles = false
}

func (hi *StateAsOfIter) advanceInDb() {
	hi.advDbCnt++
	var k []byte
	var err error
	if hi.idxCursor == nil {
		if hi.idxCursor, err = hi.roTx.CursorDupSort(hi.indexTable); err != nil {
			// TODO pass error properly around
			panic(err)
		}
		if hi.txNum2kCursor, err = hi.roTx.CursorDupSort(hi.idxKeysTable); err != nil {
			panic(err)
		}
		if k, _, err = hi.idxCursor.Seek(hi.from); err != nil {
			// TODO pass error properly around
			panic(err)
		}
	} else {
		if k, _, err = hi.idxCursor.NextNoDup(); err != nil {
			panic(err)
		}
	}
	for ; k != nil; k, _, err = hi.idxCursor.NextNoDup() {
		if err != nil {
			panic(err)
		}
		if hi.to != nil && bytes.Compare(k, hi.to) >= 0 {
			break
		}

		foundTxNumVal, err := hi.idxCursor.SeekBothRange(k, hi.startTxKey[:])
		if err != nil {
			panic(err)
		}
		if foundTxNumVal == nil {
			continue
		}
		//txNum := binary.BigEndian.Uint64(foundTxNumVal)
		//if txNum >= hi.endTxNum {
		//	continue
		//}
		hi.nextDbKey = append(hi.nextDbKey[:0], k...)
		vn, err := hi.txNum2kCursor.SeekBothRange(foundTxNumVal, k)
		if err != nil {
			panic(err)
		}
		valNum := binary.BigEndian.Uint64(vn[len(vn)-8:])
		if valNum == 0 {
			// This is special valNum == 0, which is empty value
			hi.nextDbVal = hi.nextDbVal[:0]
			return
		}
		v, err := hi.roTx.GetOne(hi.valsTable, vn[len(vn)-8:])
		if err != nil {
			panic(err)
		}
		hi.nextDbVal = append(hi.nextDbVal[:0], v...)
		return
	}
	hi.idxCursor.Close()
	hi.idxCursor = nil
	hi.hasNextInDb = false
}

func (hi *StateAsOfIter) advance() {
	if hi.hasNextInFiles {
		if hi.hasNextInDb {
			c := bytes.Compare(hi.nextFileKey, hi.nextDbKey)
			if c < 0 {
				hi.nextKey = append(hi.nextKey[:0], hi.nextFileKey...)
				hi.nextVal = append(hi.nextVal[:0], hi.nextFileVal...)
				hi.advanceInFiles()
			} else if c > 0 {
				hi.nextKey = append(hi.nextKey[:0], hi.nextDbKey...)
				hi.nextVal = append(hi.nextVal[:0], hi.nextDbVal...)
				hi.advanceInDb()
			} else {
				hi.nextKey = append(hi.nextKey[:0], hi.nextFileKey...)
				hi.nextVal = append(hi.nextVal[:0], hi.nextFileVal...)
				hi.advanceInDb()
				hi.advanceInFiles()
			}
		} else {
			hi.nextKey = append(hi.nextKey[:0], hi.nextFileKey...)
			hi.nextVal = append(hi.nextVal[:0], hi.nextFileVal...)
			hi.advanceInFiles()
		}
	} else if hi.hasNextInDb {
		hi.nextKey = append(hi.nextKey[:0], hi.nextDbKey...)
		hi.nextVal = append(hi.nextVal[:0], hi.nextDbVal...)
		hi.advanceInDb()
	} else {
		hi.nextKey = nil
		hi.nextVal = nil
	}
}

func (hi *StateAsOfIter) HasNext() bool {
	return hi.limit != 0 && (hi.hasNextInFiles || hi.hasNextInDb || hi.nextKey != nil)
}

func (hi *StateAsOfIter) Next() ([]byte, []byte, error) {
	hi.limit--
	hi.k, hi.v = append(hi.k[:0], hi.nextKey...), append(hi.v[:0], hi.nextVal...)

	// Satisfy iter.Dual Invariant 2
	hi.k, hi.kBackup, hi.v, hi.vBackup = hi.kBackup, hi.k, hi.vBackup, hi.v
	hi.advance()
	return hi.kBackup, hi.vBackup, nil
}

func (hc *HistoryContext) IterateChanged(fromTxNum, toTxNum int, asc order.By, limit int, roTx kv.Tx) *HistoryChangesIter {
	if asc == order.Desc {
		panic("not supported yet")
	}
	if limit >= 0 {
		panic("not supported yet")
	}
	if fromTxNum < 0 {
		panic("not supported yet")
	}
	if toTxNum < 0 {
		panic("not supported yet")
	}
	startTxNum, endTxNum := uint64(fromTxNum), uint64(toTxNum)

	hi := HistoryChangesIter{
		hasNextInDb:  true,
		roTx:         roTx,
		indexTable:   hc.h.indexTable,
		idxKeysTable: hc.h.indexKeysTable,
		valsTable:    hc.h.historyValsTable,
	}

	hc.invIndexFiles.Ascend(func(item ctxItem) bool {
		if item.endTxNum >= endTxNum {
			hi.hasNextInDb = false
		}
		if item.endTxNum <= startTxNum {
			return true
		}
		if item.startTxNum >= endTxNum {
			return false
		}
		g := item.getter
		g.Reset(0)
		if g.HasNext() {
			key, offset := g.NextUncompressed()
			heap.Push(&hi.h, &ReconItem{g: g, key: key, startTxNum: item.startTxNum, endTxNum: item.endTxNum, txNum: item.endTxNum, startOffset: offset, lastOffset: offset})
			hi.hasNextInFiles = true
		}
		hi.total += uint64(item.getter.Size())
		return true
	})
	hi.hc = hc
	hi.compressVals = hc.h.compressVals
	hi.startTxNum = startTxNum
	hi.endTxNum = endTxNum
	binary.BigEndian.PutUint64(hi.startTxKey[:], startTxNum)
	hi.advanceInDb()
	hi.advanceInFiles()
	hi.advance()
	return &hi
}

type HistoryChangesIter struct {
	roTx           kv.Tx
	txNum2kCursor  kv.CursorDupSort
	idxCursor      kv.CursorDupSort
	hc             *HistoryContext
	valsTable      string
	idxKeysTable   string
	indexTable     string
	nextFileKey    []byte
	nextDbKey      []byte
	nextDbVal      []byte
	nextFileVal    []byte
	nextVal        []byte
	nextKey        []byte
	h              ReconHeap
	total          uint64
	endTxNum       uint64
	startTxNum     uint64
	advFileCnt     int
	advDbCnt       int
	startTxKey     [8]byte
	txnKey         [8]byte
	hasNextInFiles bool
	hasNextInDb    bool
	compressVals   bool

	k, v []byte
}

func (hi *HistoryChangesIter) Stat() (int, int) { return hi.advDbCnt, hi.advFileCnt }

func (hi *HistoryChangesIter) Close() {
	if hi.idxCursor != nil {
		hi.idxCursor.Close()
	}
	if hi.txNum2kCursor != nil {
		hi.txNum2kCursor.Close()
	}
}

func (hi *HistoryChangesIter) advanceInFiles() {
	hi.advFileCnt++
	for hi.h.Len() > 0 {
		top := heap.Pop(&hi.h).(*ReconItem)
		key := top.key
		var idxVal []byte
		if hi.compressVals {
			idxVal, _ = top.g.Next(nil)
		} else {
			idxVal, _ = top.g.NextUncompressed()
		}
		if top.g.HasNext() {
			if hi.compressVals {
				top.key, _ = top.g.Next(nil)
			} else {
				top.key, _ = top.g.NextUncompressed()
			}
			heap.Push(&hi.h, top)
		}

		if bytes.Equal(key, hi.nextFileKey) {
			continue
		}
		ef, _ := eliasfano32.ReadEliasFano(idxVal)
		n, ok := ef.Search(hi.startTxNum)
		if !ok {
			continue
		}
		if n >= hi.endTxNum {
			continue
		}

		hi.nextFileKey = key
		binary.BigEndian.PutUint64(hi.txnKey[:], n)
		search := ctxItem{startTxNum: top.startTxNum, endTxNum: top.endTxNum}
		historyItem, ok := hi.hc.historyFiles.Get(search)
		if !ok {
			panic(fmt.Errorf("no %s file found for [%x]", hi.hc.h.filenameBase, hi.nextFileKey))
		}
		offset := historyItem.reader.Lookup2(hi.txnKey[:], hi.nextFileKey)
		g := historyItem.getter
		g.Reset(offset)
		if hi.compressVals {
			hi.nextFileVal, _ = g.Next(nil)
		} else {
			hi.nextFileVal, _ = g.NextUncompressed()
		}
		hi.nextFileKey = key
		return
	}
	hi.hasNextInFiles = false
}

func (hi *HistoryChangesIter) advanceInDb() {
	hi.advDbCnt++
	var k []byte
	var err error
	if hi.idxCursor == nil {
		if hi.idxCursor, err = hi.roTx.CursorDupSort(hi.indexTable); err != nil {
			// TODO pass error properly around
			panic(err)
		}
		if hi.txNum2kCursor, err = hi.roTx.CursorDupSort(hi.idxKeysTable); err != nil {
			panic(err)
		}

		if k, _, err = hi.idxCursor.First(); err != nil {
			// TODO pass error properly around
			panic(err)
		}
	} else {
		if k, _, err = hi.idxCursor.NextNoDup(); err != nil {
			panic(err)
		}
	}
	for ; k != nil; k, _, err = hi.idxCursor.NextNoDup() {
		if err != nil {
			panic(err)
		}
		foundTxNumVal, err := hi.idxCursor.SeekBothRange(k, hi.startTxKey[:])
		if err != nil {
			panic(err)
		}
		if foundTxNumVal == nil {
			continue
		}
		txNum := binary.BigEndian.Uint64(foundTxNumVal)
		if txNum >= hi.endTxNum {
			continue
		}
		hi.nextDbKey = append(hi.nextDbKey[:0], k...)
		vn, err := hi.txNum2kCursor.SeekBothRange(foundTxNumVal, k)
		if err != nil {
			panic(err)
		}
		valNum := binary.BigEndian.Uint64(vn[len(vn)-8:])
		if valNum == 0 {
			// This is special valNum == 0, which is empty value
			hi.nextDbVal = hi.nextDbVal[:0]
			return
		}
		v, err := hi.roTx.GetOne(hi.valsTable, vn[len(vn)-8:])
		if err != nil {
			panic(err)
		}
		hi.nextDbVal = append(hi.nextDbVal[:0], v...)
		return
	}
	hi.idxCursor.Close()
	hi.idxCursor = nil
	hi.hasNextInDb = false
}

func (hi *HistoryChangesIter) advance() {
	if hi.hasNextInFiles {
		if hi.hasNextInDb {
			c := bytes.Compare(hi.nextFileKey, hi.nextDbKey)
			if c < 0 {
				hi.nextKey = append(hi.nextKey[:0], hi.nextFileKey...)
				hi.nextVal = append(hi.nextVal[:0], hi.nextFileVal...)
				hi.advanceInFiles()
			} else if c > 0 {
				hi.nextKey = append(hi.nextKey[:0], hi.nextDbKey...)
				hi.nextVal = append(hi.nextVal[:0], hi.nextDbVal...)
				hi.advanceInDb()
			} else {
				hi.nextKey = append(hi.nextKey[:0], hi.nextFileKey...)
				hi.nextVal = append(hi.nextVal[:0], hi.nextFileVal...)
				hi.advanceInDb()
				hi.advanceInFiles()
			}
		} else {
			hi.nextKey = append(hi.nextKey[:0], hi.nextFileKey...)
			hi.nextVal = append(hi.nextVal[:0], hi.nextFileVal...)
			hi.advanceInFiles()
		}
	} else if hi.hasNextInDb {
		hi.nextKey = append(hi.nextKey[:0], hi.nextDbKey...)
		hi.nextVal = append(hi.nextVal[:0], hi.nextDbVal...)
		hi.advanceInDb()
	} else {
		hi.nextKey = nil
		hi.nextVal = nil
	}
}

func (hi *HistoryChangesIter) HasNext() bool {
	return hi.hasNextInFiles || hi.hasNextInDb || hi.nextKey != nil
}

func (hi *HistoryChangesIter) Next() ([]byte, []byte, error) {
	hi.k = append(hi.k[:0], hi.nextKey...)
	hi.v = append(hi.v[:0], hi.nextVal...)
	hi.advance()
	return hi.k, hi.v, nil
}

func (hc *HistoryContext) IterateRecentlyChanged(startTxNum, endTxNum uint64, roTx kv.Tx, f func([]byte, []byte) error) error {
	col := etl.NewCollector("", hc.h.tmpdir, etl.NewOldestEntryBuffer(etl.BufferOptimalSize))
	defer col.Close()
	col.LogLvl(log.LvlTrace)

	it := hc.IterateRecentlyChangedUnordered(startTxNum, endTxNum, roTx)
	defer it.Close()
	for it.HasNext() {
		k, v, err := it.Next()
		if err != nil {
			return err
		}
		if err := col.Collect(k, v); err != nil {
			return err
		}
	}
	return col.Load(nil, "", func(k, v []byte, table etl.CurrentTableReader, next etl.LoadNextFunc) error {
		return f(k, v)
	}, etl.TransformArgs{})
}

func (hc *HistoryContext) IterateRecentlyChangedUnordered(startTxNum, endTxNum uint64, roTx kv.Tx) *HistoryIterator2 {
	hi := HistoryIterator2{
		hasNext:      true,
		roTx:         roTx,
		idxKeysTable: hc.h.indexKeysTable,
		valsTable:    hc.h.historyValsTable,
		hc:           hc,
		startTxNum:   startTxNum,
		endTxNum:     endTxNum,
	}
	binary.BigEndian.PutUint64(hi.startTxKey[:], startTxNum)
	hi.advanceInDb()
	return &hi
}

type HistoryIterator2 struct {
	roTx          kv.Tx
	txNum2kCursor kv.CursorDupSort
	hc            *HistoryContext
	idxKeysTable  string
	valsTable     string
	nextKey       []byte
	nextVal       []byte
	nextErr       error
	endTxNum      uint64
	startTxNum    uint64
	advDbCnt      int
	startTxKey    [8]byte
	hasNext       bool
}

func (hi *HistoryIterator2) Stat() int { return hi.advDbCnt }

func (hi *HistoryIterator2) Close() {
	if hi.txNum2kCursor != nil {
		hi.txNum2kCursor.Close()
	}
}

func (hi *HistoryIterator2) advanceInDb() {
	hi.advDbCnt++
	var k, v []byte
	var err error
	if hi.txNum2kCursor == nil {
		if hi.txNum2kCursor, err = hi.roTx.CursorDupSort(hi.idxKeysTable); err != nil {
			hi.nextErr, hi.hasNext = err, true
			return
		}
		if k, v, err = hi.txNum2kCursor.Seek(hi.startTxKey[:]); err != nil {
			hi.nextErr, hi.hasNext = err, true
			return
		}
	} else {
		if k, v, err = hi.txNum2kCursor.NextDup(); err != nil {
			hi.nextErr, hi.hasNext = err, true
			return
		}
		if k == nil {
			k, v, err = hi.txNum2kCursor.NextNoDup()
			if err != nil {
				hi.nextErr, hi.hasNext = err, true
				return
			}
			if k != nil && binary.BigEndian.Uint64(k) >= hi.endTxNum {
				k = nil // end
			}
		}
	}
	if k != nil {
		hi.nextKey = v[:len(v)-8]
		hi.hasNext = true

		valNum := v[len(v)-8:]

		if binary.BigEndian.Uint64(valNum) == 0 {
			// This is special valNum == 0, which is empty value
			hi.nextVal = []byte{}
			return
		}
		val, err := hi.roTx.GetOne(hi.valsTable, valNum)
		if err != nil {
			hi.nextErr, hi.hasNext = err, true
			return
		}
		hi.nextVal = val
		return
	}
	hi.txNum2kCursor.Close()
	hi.txNum2kCursor = nil
	hi.hasNext = false
}

func (hi *HistoryIterator2) HasNext() bool {
	return hi.hasNext
}

func (hi *HistoryIterator2) Next() ([]byte, []byte, error) {
	k, v, err := hi.nextKey, hi.nextVal, hi.nextErr
	if err != nil {
		return nil, nil, err
	}
	hi.advanceInDb()
	return k, v, nil
}

func (h *History) DisableReadAhead() {
	h.InvertedIndex.DisableReadAhead()
	h.files.Walk(func(items []*filesItem) bool {
		for _, item := range items {
			item.decompressor.DisableReadAhead()
			if item.index != nil {
				item.index.DisableReadAhead()
			}
		}
		return true
	})
}

func (h *History) EnableReadAhead() *History {
	h.InvertedIndex.EnableReadAhead()
	h.files.Walk(func(items []*filesItem) bool {
		for _, item := range items {
			item.decompressor.EnableReadAhead()
			if item.index != nil {
				item.index.EnableReadAhead()
			}
		}
		return true
	})
	return h
}
func (h *History) EnableMadvWillNeed() *History {
	h.InvertedIndex.EnableMadvWillNeed()
	h.files.Walk(func(items []*filesItem) bool {
		for _, item := range items {
			item.decompressor.EnableWillNeed()
			if item.index != nil {
				item.index.EnableWillNeed()
			}
		}
		return true
	})
	return h
}
func (h *History) EnableMadvNormalReadAhead() *History {
	h.InvertedIndex.EnableMadvNormalReadAhead()
	h.files.Walk(func(items []*filesItem) bool {
		for _, item := range items {
			item.decompressor.EnableMadvNormal()
			if item.index != nil {
				item.index.EnableMadvNormal()
			}
		}
		return true
	})
	return h
}

// HistoryStep used for incremental state reconsitution, it isolates only one snapshot interval
type HistoryStep struct {
	compressVals bool
	indexItem    *filesItem
	indexFile    ctxItem
	historyItem  *filesItem
	historyFile  ctxItem
}

// MakeSteps [0, toTxNum)
func (h *History) MakeSteps(toTxNum uint64) []*HistoryStep {
	var steps []*HistoryStep
	h.InvertedIndex.files.Walk(func(items []*filesItem) bool {
		for _, item := range items {
			if item.index == nil || !item.frozen || item.startTxNum >= toTxNum {
				continue
			}

			step := &HistoryStep{
				compressVals: h.compressVals,
				indexItem:    item,
				indexFile: ctxItem{
					startTxNum: item.startTxNum,
					endTxNum:   item.endTxNum,
					getter:     item.decompressor.MakeGetter(),
					reader:     recsplit.NewIndexReader(item.index),
				},
			}
			steps = append(steps, step)
		}
		return true
	})
	i := 0
	h.files.Walk(func(items []*filesItem) bool {
		for _, item := range items {
			if item.index == nil || !item.frozen || item.startTxNum >= toTxNum {
				continue
			}
			steps[i].historyItem = item
			steps[i].historyFile = ctxItem{
				startTxNum: item.startTxNum,
				endTxNum:   item.endTxNum,
				getter:     item.decompressor.MakeGetter(),
				reader:     recsplit.NewIndexReader(item.index),
			}
			i++
		}
		return true
	})
	return steps
}

func (hs *HistoryStep) Clone() *HistoryStep {
	return &HistoryStep{
		compressVals: hs.compressVals,
		indexItem:    hs.indexItem,
		indexFile: ctxItem{
			startTxNum: hs.indexFile.startTxNum,
			endTxNum:   hs.indexFile.endTxNum,
			getter:     hs.indexItem.decompressor.MakeGetter(),
			reader:     recsplit.NewIndexReader(hs.indexItem.index),
		},
		historyItem: hs.historyItem,
		historyFile: ctxItem{
			startTxNum: hs.historyFile.startTxNum,
			endTxNum:   hs.historyFile.endTxNum,
			getter:     hs.historyItem.decompressor.MakeGetter(),
			reader:     recsplit.NewIndexReader(hs.historyItem.index),
		},
	}
}

func u64or0(in []byte) (v uint64) {
	if len(in) > 0 {
		v = binary.BigEndian.Uint64(in)
	}
	return v
}

func (h *History) CleanupDir() {
	files, err := os.ReadDir(h.dir)
	if err != nil {
		log.Warn("[clean] can't read dir", "err", err, "dir", h.dir)
		return
	}
	uselessFiles := h.scanStateFiles(files, h.integrityFileExtensions)
	for _, f := range uselessFiles {
		fName := fmt.Sprintf("%s.%d-%d.v", h.filenameBase, f.startTxNum/h.aggregationStep, f.endTxNum/h.aggregationStep)
		err = os.Remove(filepath.Join(h.dir, fName))
		log.Debug("[clean] remove", "file", fName, "err", err)
		fIdxName := fmt.Sprintf("%s.%d-%d.vi", h.filenameBase, f.startTxNum/h.aggregationStep, f.endTxNum/h.aggregationStep)
		err = os.Remove(filepath.Join(h.dir, fIdxName))
		log.Debug("[clean] remove", "file", fName, "err", err)
	}
	h.InvertedIndex.CleanupDir()
}<|MERGE_RESOLUTION|>--- conflicted
+++ resolved
@@ -97,23 +97,7 @@
 	if err != nil {
 		return nil, err
 	}
-	uselessFiles := h.scanStateFiles(files, integrityFileExtensions)
-<<<<<<< HEAD
-	_ = uselessFiles
-	for _, item := range uselessFiles {
-		fName := fmt.Sprintf("%s.%d-%d.v", h.filenameBase, item.startTxNum/h.aggregationStep, item.endTxNum/h.aggregationStep)
-		//	fIdxName := fmt.Sprintf("%s.%d-%d.vi", h.filenameBase, item.startTxNum/h.aggregationStep, item.endTxNum/h.aggregationStep)
-		log.Warn("can delete", "file", fName)
-=======
-	for _, item := range uselessFiles {
-		fName := fmt.Sprintf("%s.%d-%d.v", h.filenameBase, item.startTxNum/h.aggregationStep, item.endTxNum/h.aggregationStep)
-		fIdxName := fmt.Sprintf("%s.%d-%d.vi", h.filenameBase, item.startTxNum/h.aggregationStep, item.endTxNum/h.aggregationStep)
-		_, _ = fName, fIdxName
-		//_=	os.Remove(filepath.Join(h.dir, fName))
-		//_=	os.Remove(filepath.Join(h.dir, fIdxName))
->>>>>>> a54871c5
-	}
-
+	_ = h.scanStateFiles(files, integrityFileExtensions)
 	if err = h.openFiles(); err != nil {
 		return nil, fmt.Errorf("NewHistory.openFiles: %s, %w", filenameBase, err)
 	}
@@ -175,16 +159,10 @@
 					if newFile.frozen {
 						uselessFiles = append(uselessFiles, item)
 					}
-<<<<<<< HEAD
-				} else if newFile.isSubsetOf(item) {
-					newFileIsUseless = true
-					log.Warn("can delete1", "file", name, "item.frozen", item.frozen)
-=======
 					continue
 				}
 
 				if newFile.isSubsetOf(item) {
->>>>>>> a54871c5
 					if item.frozen {
 						addNewFile = false
 						uselessFiles = append(uselessFiles, newFile)
