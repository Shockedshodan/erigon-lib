--- conflicted
+++ resolved
@@ -2149,14 +2149,11 @@
 	if err != nil {
 		return err
 	}
-<<<<<<< HEAD
-=======
 	defer func() {
 		if itc, ok := it.(kv.Closer); ok {
 			itc.Close()
 		}
 	}()
->>>>>>> ac75ffcd
 	for it.HasNext() {
 		k, v, err := it.Next()
 		if err != nil {
@@ -2171,11 +2168,7 @@
 	}, etl.TransformArgs{})
 }
 
-<<<<<<< HEAD
-func (hc *HistoryContext) IterateRecentlyChangedUnordered(startTxNum, endTxNum uint64, roTx kv.Tx) (*HistoryDBIterator, error) {
-=======
 func (hc *HistoryContext) IterateRecentlyChangedUnordered(startTxNum, endTxNum uint64, roTx kv.Tx) (iter.KV, error) {
->>>>>>> ac75ffcd
 	hi := HistoryDBIterator{
 		roTx:         roTx,
 		idxKeysTable: hc.h.indexKeysTable,
@@ -2240,7 +2233,6 @@
 		hi.nextKey = nil
 		return nil
 	}
-<<<<<<< HEAD
 	hi.nextKey = v
 
 	hi.searchBuf = append(append(hi.searchBuf[:0], v...), k...)
@@ -2248,21 +2240,6 @@
 	if err != nil {
 		return err
 	}
-=======
-	hi.nextKey = v[:len(v)-8]
-	valNum := v[len(v)-8:]
-
-	if binary.BigEndian.Uint64(valNum) == 0 {
-		// This is special valNum == 0, which is empty value
-		hi.nextVal = []byte{}
-		return
-	}
-	val, err := hi.roTx.GetOne(hi.valsTable, valNum)
-	if err != nil {
-		return err
-	}
-	hi.nextVal = val
->>>>>>> ac75ffcd
 	return
 }
 
