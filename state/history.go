--- conflicted
+++ resolved
@@ -44,15 +44,9 @@
 	historyValsTable string // key1+key2+txnNum -> oldValue , stores values BEFORE change
 	settingsTable    string
 
-<<<<<<< HEAD
-	files           *btree.BTreeG[*filesItem]
-	compressVals    bool
-	compressWorkers int
-=======
 	files        *btree.BTreeG[*filesItem]
 	compressVals bool
 	workers      int
->>>>>>> 77906887
 }
 
 func NewHistory(
@@ -70,11 +64,7 @@
 		historyValsTable: historyValsTable,
 		settingsTable:    settingsTable,
 		compressVals:     compressVals,
-<<<<<<< HEAD
-		compressWorkers:  1,
-=======
 		workers:          1,
->>>>>>> 77906887
 	}
 	var err error
 	h.InvertedIndex, err = NewInvertedIndex(dir, aggregationStep, filenameBase, indexKeysTable, indexTable)
@@ -255,11 +245,7 @@
 		}
 	}()
 	historyPath := filepath.Join(h.dir, fmt.Sprintf("%s.%d-%d.v", h.filenameBase, step, step+1))
-<<<<<<< HEAD
-	if historyComp, err = compress.NewCompressor(context.Background(), "collate history", historyPath, h.dir, compress.MinPatternScore, h.compressWorkers, log.LvlDebug); err != nil {
-=======
 	if historyComp, err = compress.NewCompressor(context.Background(), "collate history", historyPath, h.dir, compress.MinPatternScore, h.workers, log.LvlDebug); err != nil {
->>>>>>> 77906887
 		return HistoryCollation{}, fmt.Errorf("create %s history compressor: %w", h.filenameBase, err)
 	}
 	keysCursor, err := roTx.CursorDupSort(h.indexKeysTable)
@@ -397,11 +383,7 @@
 	}
 	// Build history ef
 	efHistoryPath := filepath.Join(h.dir, fmt.Sprintf("%s.%d-%d.ef", h.filenameBase, step, step+1))
-<<<<<<< HEAD
-	efHistoryComp, err = compress.NewCompressor(context.Background(), "ef history", efHistoryPath, h.dir, compress.MinPatternScore, h.compressWorkers, log.LvlDebug)
-=======
 	efHistoryComp, err = compress.NewCompressor(context.Background(), "ef history", efHistoryPath, h.dir, compress.MinPatternScore, h.workers, log.LvlDebug)
->>>>>>> 77906887
 	if err != nil {
 		return HistoryFiles{}, fmt.Errorf("create %s ef history compressor: %w", h.filenameBase, err)
 	}
