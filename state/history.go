/*
   Copyright 2022 Erigon contributors

   Licensed under the Apache License, Version 2.0 (the "License");
   you may not use this file except in compliance with the License.
   You may obtain a copy of the License at

       http://www.apache.org/licenses/LICENSE-2.0

   Unless required by applicable law or agreed to in writing, software
   distributed under the License is distributed on an "AS IS" BASIS,
   WITHOUT WARRANTIES OR CONDITIONS OF ANY KIND, either express or implied.
   See the License for the specific language governing permissions and
   limitations under the License.
*/

package state

import (
	"bytes"
	"container/heap"
	"context"
	"encoding/binary"
	"fmt"
	"math"
	"os"
	"path/filepath"
	"regexp"
	"strconv"
	"sync/atomic"
	"time"

	"github.com/RoaringBitmap/roaring/roaring64"
	"github.com/ledgerwatch/log/v3"
	btree2 "github.com/tidwall/btree"
	"golang.org/x/exp/slices"
	"golang.org/x/sync/errgroup"

	"github.com/ledgerwatch/erigon-lib/kv/iter"

	"github.com/ledgerwatch/erigon-lib/common"
	"github.com/ledgerwatch/erigon-lib/common/cmp"
	"github.com/ledgerwatch/erigon-lib/common/dir"
	"github.com/ledgerwatch/erigon-lib/compress"
	"github.com/ledgerwatch/erigon-lib/etl"
	"github.com/ledgerwatch/erigon-lib/kv"
	"github.com/ledgerwatch/erigon-lib/kv/bitmapdb"
	"github.com/ledgerwatch/erigon-lib/kv/order"
	"github.com/ledgerwatch/erigon-lib/recsplit"
	"github.com/ledgerwatch/erigon-lib/recsplit/eliasfano32"
)

type History struct {
	*InvertedIndex

	// Files:
	//  .v - list of values
	//  .vi - txNum+key -> offset in .v
	files *btree2.BTreeG[*filesItem] // thread-safe, but maybe need 1 RWLock for all trees in AggregatorV3

	// roFiles derivative from field `file`, but without garbage (canDelete=true, overlaps, etc...)
	// MakeContext() using this field in zero-copy way
	roFiles atomic.Pointer[[]ctxItem]

	historyValsTable        string // key1+key2+txnNum -> oldValue , stores values BEFORE change
	compressWorkers         int
	compressVals            bool
	integrityFileExtensions []string
	largeValues             bool // can't use DupSort optimization (aka. prefix-compression) if values size > 4kb

	wal *historyWAL
}

func NewHistory(dir, tmpdir string, aggregationStep uint64,
	filenameBase, indexKeysTable, indexTable, historyValsTable string,
	compressVals bool, integrityFileExtensions []string, largeValues bool) (*History, error) {
	h := History{
		files:                   btree2.NewBTreeGOptions[*filesItem](filesItemLess, btree2.Options{Degree: 128, NoLocks: false}),
		historyValsTable:        historyValsTable,
		compressVals:            compressVals,
		compressWorkers:         1,
		integrityFileExtensions: integrityFileExtensions,
		largeValues:             largeValues,
	}
	h.roFiles.Store(&[]ctxItem{})
	var err error
	h.InvertedIndex, err = NewInvertedIndex(dir, tmpdir, aggregationStep, filenameBase, indexKeysTable, indexTable, true, append(slices.Clone(h.integrityFileExtensions), "v"))
	if err != nil {
		return nil, fmt.Errorf("NewHistory: %s, %w", filenameBase, err)
	}

	return &h, nil
}

// OpenList - main method to open list of files.
// It's ok if some files was open earlier.
// If some file already open: noop.
// If some file already open but not in provided list: close and remove from `files` field.
func (h *History) OpenList(fNames []string) error {
	if err := h.InvertedIndex.OpenList(fNames); err != nil {
		return err
	}
	return h.openList(fNames)

}
func (h *History) openList(fNames []string) error {
	h.closeWhatNotInList(fNames)
	_ = h.scanStateFiles(fNames)
	if err := h.openFiles(); err != nil {
		return fmt.Errorf("History.OpenList: %s, %w", h.filenameBase, err)
	}
	return nil
}

func (h *History) OpenFolder() error {
	files, err := h.fileNamesOnDisk()
	if err != nil {
		return err
	}
	return h.OpenList(files)
}

// scanStateFiles
// returns `uselessFiles` where file "is useless" means: it's subset of frozen file. such files can be safely deleted. subset of non-frozen file may be useful
func (h *History) scanStateFiles(fNames []string) (uselessFiles []*filesItem) {
	re := regexp.MustCompile("^" + h.filenameBase + ".([0-9]+)-([0-9]+).v$")
	var err error
Loop:
	for _, name := range fNames {
		subs := re.FindStringSubmatch(name)
		if len(subs) != 3 {
			if len(subs) != 0 {
				log.Warn("File ignored by inverted index scan, more than 3 submatches", "name", name, "submatches", len(subs))
			}
			continue
		}
		var startStep, endStep uint64
		if startStep, err = strconv.ParseUint(subs[1], 10, 64); err != nil {
			log.Warn("File ignored by inverted index scan, parsing startTxNum", "error", err, "name", name)
			continue
		}
		if endStep, err = strconv.ParseUint(subs[2], 10, 64); err != nil {
			log.Warn("File ignored by inverted index scan, parsing endTxNum", "error", err, "name", name)
			continue
		}
		if startStep > endStep {
			log.Warn("File ignored by inverted index scan, startTxNum > endTxNum", "name", name)
			continue
		}

		startTxNum, endTxNum := startStep*h.aggregationStep, endStep*h.aggregationStep
		frozen := endStep-startStep == StepsInBiggestFile

		for _, ext := range h.integrityFileExtensions {
			requiredFile := fmt.Sprintf("%s.%d-%d.%s", h.filenameBase, startStep, endStep, ext)
			if !dir.FileExist(filepath.Join(h.dir, requiredFile)) {
				log.Debug(fmt.Sprintf("[snapshots] skip %s because %s doesn't exists", name, requiredFile))
				continue Loop
			}
		}

		var newFile = &filesItem{startTxNum: startTxNum, endTxNum: endTxNum, frozen: frozen}
		if _, has := h.files.Get(newFile); has {
			continue
		}

		addNewFile := true
		var subSets []*filesItem
		h.files.Walk(func(items []*filesItem) bool {
			for _, item := range items {
				if item.isSubsetOf(newFile) {
					subSets = append(subSets, item)
					continue
				}

				if newFile.isSubsetOf(item) {
					if item.frozen {
						addNewFile = false
						uselessFiles = append(uselessFiles, newFile)
					}
					continue
				}
			}
			return true
		})
		//for _, subSet := range subSets {
		//	h.files.Delete(subSet)
		//}
		if addNewFile {
			h.files.Set(newFile)
		}
	}
	return uselessFiles
}

func (h *History) openFiles() error {
	var totalKeys uint64
	var err error
	invalidFileItems := make([]*filesItem, 0)
	h.files.Walk(func(items []*filesItem) bool {
		for _, item := range items {
			if item.decompressor != nil {
				continue
			}
			fromStep, toStep := item.startTxNum/h.aggregationStep, item.endTxNum/h.aggregationStep
			datPath := filepath.Join(h.dir, fmt.Sprintf("%s.%d-%d.v", h.filenameBase, fromStep, toStep))
			if !dir.FileExist(datPath) {
				invalidFileItems = append(invalidFileItems, item)
				continue
			}
			if item.decompressor, err = compress.NewDecompressor(datPath); err != nil {
				log.Debug("Hisrory.openFiles: %w, %s", err, datPath)
				return false
			}

			if item.index != nil {
				continue
			}
			idxPath := filepath.Join(h.dir, fmt.Sprintf("%s.%d-%d.vi", h.filenameBase, fromStep, toStep))
			if dir.FileExist(idxPath) {
				if item.index, err = recsplit.OpenIndex(idxPath); err != nil {
					log.Debug(fmt.Errorf("Hisrory.openFiles: %w, %s", err, idxPath).Error())
					return false
				}
				totalKeys += item.index.KeyCount()
			}
		}
		return true
	})
	if err != nil {
		return err
	}
	for _, item := range invalidFileItems {
		h.files.Delete(item)
	}

	h.reCalcRoFiles()
	return nil
}

func (h *History) closeWhatNotInList(fNames []string) {
	var toDelete []*filesItem
	h.files.Walk(func(items []*filesItem) bool {
	Loop1:
		for _, item := range items {
			for _, protectName := range fNames {
				if item.decompressor != nil && item.decompressor.FileName() == protectName {
					continue Loop1
				}
			}
			toDelete = append(toDelete, item)
		}
		return true
	})
	for _, item := range toDelete {
		if item.decompressor != nil {
			if err := item.decompressor.Close(); err != nil {
				log.Trace("close", "err", err, "file", item.index.FileName())
			}
			item.decompressor = nil
		}
		if item.index != nil {
			if err := item.index.Close(); err != nil {
				log.Trace("close", "err", err, "file", item.index.FileName())
			}
			item.index = nil
		}
		h.files.Delete(item)
	}
}

func (h *History) Close() {
	h.InvertedIndex.Close()
	h.closeWhatNotInList([]string{})
	h.reCalcRoFiles()
}

func (h *History) Files() (res []string) {
	h.files.Walk(func(items []*filesItem) bool {
		for _, item := range items {
			if item.decompressor != nil {
				res = append(res, item.decompressor.FileName())
			}
		}
		return true
	})
	res = append(res, h.InvertedIndex.Files()...)
	return res
}

func (h *History) missedIdxFiles() (l []*filesItem) {
	h.files.Walk(func(items []*filesItem) bool { // don't run slow logic while iterating on btree
		for _, item := range items {
			fromStep, toStep := item.startTxNum/h.aggregationStep, item.endTxNum/h.aggregationStep
			if !dir.FileExist(filepath.Join(h.dir, fmt.Sprintf("%s.%d-%d.vi", h.filenameBase, fromStep, toStep))) {
				l = append(l, item)
			}
		}
		return true
	})
	return l
}

// BuildMissedIndices - produce .efi/.vi/.kvi from .ef/.v/.kv
func (h *History) BuildOptionalMissedIndices(ctx context.Context) (err error) {
	return h.localityIndex.BuildMissedIndices(ctx, h.InvertedIndex)
}

func (h *History) buildVi(ctx context.Context, item *filesItem) (err error) {
	search := &filesItem{startTxNum: item.startTxNum, endTxNum: item.endTxNum}
	iiItem, ok := h.InvertedIndex.files.Get(search)
	if !ok {
		return nil
	}

	fromStep, toStep := item.startTxNum/h.aggregationStep, item.endTxNum/h.aggregationStep
	fName := fmt.Sprintf("%s.%d-%d.vi", h.filenameBase, fromStep, toStep)
	idxPath := filepath.Join(h.dir, fName)
	log.Info("[snapshots] build idx", "file", fName)
	count, err := iterateForVi(item, iiItem, h.compressVals, func(v []byte) error { return nil })
	if err != nil {
		return err
	}
	return buildVi(ctx, item, iiItem, idxPath, h.tmpdir, count, false /* values */, h.compressVals)
}

func (h *History) BuildMissedIndices(ctx context.Context, g *errgroup.Group) {
	h.InvertedIndex.BuildMissedIndices(ctx, g)
	missedFiles := h.missedIdxFiles()
	for _, item := range missedFiles {
		item := item
		g.Go(func() error { return h.buildVi(ctx, item) })
	}
}

func iterateForVi(historyItem, iiItem *filesItem, compressVals bool, f func(v []byte) error) (count int, err error) {
	var cp CursorHeap
	heap.Init(&cp)
	g := iiItem.decompressor.MakeGetter()
	g.Reset(0)
	if g.HasNext() {
		g2 := historyItem.decompressor.MakeGetter()
		key, _ := g.NextUncompressed()
		val, _ := g.NextUncompressed()
		heap.Push(&cp, &CursorItem{
			t:        FILE_CURSOR,
			dg:       g,
			dg2:      g2,
			key:      key,
			val:      val,
			endTxNum: iiItem.endTxNum,
			reverse:  false,
		})
	}

	// In the loop below, the pair `keyBuf=>valBuf` is always 1 item behind `lastKey=>lastVal`.
	// `lastKey` and `lastVal` are taken from the top of the multi-way merge (assisted by the CursorHeap cp), but not processed right away
	// instead, the pair from the previous iteration is processed first - `keyBuf=>valBuf`. After that, `keyBuf` and `valBuf` are assigned
	// to `lastKey` and `lastVal` correspondingly, and the next step of multi-way merge happens. Therefore, after the multi-way merge loop
	// (when CursorHeap cp is empty), there is a need to process the last pair `keyBuf=>valBuf`, because it was one step behind
	var valBuf []byte
	for cp.Len() > 0 {
		lastKey := common.Copy(cp[0].key)
		// Advance all the items that have this key (including the top)
		//var mergeOnce bool
		for cp.Len() > 0 && bytes.Equal(cp[0].key, lastKey) {
			ci1 := cp[0]
			keysCount := eliasfano32.Count(ci1.val)
			for i := uint64(0); i < keysCount; i++ {
				if compressVals {
					valBuf, _ = ci1.dg2.Next(valBuf[:0])
				} else {
					valBuf, _ = ci1.dg2.NextUncompressed()
				}
				if err = f(valBuf); err != nil {
					return count, err
				}
			}
			count += int(keysCount)
			if ci1.dg.HasNext() {
				ci1.key, _ = ci1.dg.NextUncompressed()
				ci1.val, _ = ci1.dg.NextUncompressed()
				heap.Fix(&cp, 0)
			} else {
				heap.Remove(&cp, 0)
			}
		}
	}
	return count, nil
}

func buildVi(ctx context.Context, historyItem, iiItem *filesItem, historyIdxPath, tmpdir string, count int, values, compressVals bool) error {
	_, fName := filepath.Split(historyIdxPath)
	log.Debug("[snapshots] build idx", "file", fName)
	rs, err := recsplit.NewRecSplit(recsplit.RecSplitArgs{
		KeyCount:    count,
		Enums:       false,
		BucketSize:  2000,
		LeafSize:    8,
		TmpDir:      tmpdir,
		IndexFile:   historyIdxPath,
		EtlBufLimit: etl.BufferOptimalSize / 2,
	})
	if err != nil {
		return fmt.Errorf("create recsplit: %w", err)
	}
	rs.LogLvl(log.LvlTrace)
	defer rs.Close()
	var historyKey []byte
	var txKey [8]byte
	var valOffset uint64

	defer iiItem.decompressor.EnableMadvNormal().DisableReadAhead()
	defer historyItem.decompressor.EnableMadvNormal().DisableReadAhead()

	g := iiItem.decompressor.MakeGetter()
	g2 := historyItem.decompressor.MakeGetter()
	var keyBuf, valBuf []byte
	for {
		g.Reset(0)
		g2.Reset(0)
		valOffset = 0
		for g.HasNext() {
			select {
			case <-ctx.Done():
				return ctx.Err()
			default:
			}

			keyBuf, _ = g.NextUncompressed()
			valBuf, _ = g.NextUncompressed()
			ef, _ := eliasfano32.ReadEliasFano(valBuf)
			efIt := ef.Iterator()
			for efIt.HasNext() {
				txNum, _ := efIt.Next()
				binary.BigEndian.PutUint64(txKey[:], txNum)
				historyKey = append(append(historyKey[:0], txKey[:]...), keyBuf...)
				if err = rs.AddKey(historyKey, valOffset); err != nil {
					return err
				}
				if compressVals {
					valOffset = g2.Skip()
				} else {
					valOffset = g2.SkipUncompressed()
				}
			}
		}
		if err = rs.Build(); err != nil {
			if rs.Collision() {
				log.Info("Building recsplit. Collision happened. It's ok. Restarting...")
				rs.ResetNextSalt()
			} else {
				return fmt.Errorf("build %s idx: %w", historyIdxPath, err)
			}
		} else {
			break
		}
	}
	return nil
}

func (h *History) AddPrevValue(key1, key2, original []byte) (err error) {
	if original == nil {
		original = []byte{}
	}
	return h.wal.addPrevValue(key1, key2, original)
}

func (h *History) DiscardHistory() {
	h.InvertedIndex.StartWrites()
	h.wal = h.newWriter(h.tmpdir, false, true)
}
func (h *History) StartWrites() {
	h.InvertedIndex.StartWrites()
	h.wal = h.newWriter(h.tmpdir, true, false)
}
func (h *History) FinishWrites() {
	h.InvertedIndex.FinishWrites()
	h.wal.close()
	h.wal = nil
}

func (h *History) Rotate() historyFlusher {
	w := h.wal
	h.wal = h.newWriter(h.wal.tmpdir, h.wal.buffered, h.wal.discard)
	return historyFlusher{w, h.InvertedIndex.Rotate()}
}

type historyFlusher struct {
	h *historyWAL
	i *invertedIndexWAL
}

func (f historyFlusher) Flush(ctx context.Context, tx kv.RwTx) error {
	if err := f.i.Flush(ctx, tx); err != nil {
		return err
	}
	if err := f.h.flush(ctx, tx); err != nil {
		return err
	}
	return nil
}

type historyWAL struct {
	h                *History
	historyVals      *etl.Collector
	tmpdir           string
	autoIncrementBuf []byte
	historyKey       []byte
	buffered         bool
	discard          bool
	largeValues      bool
}

func (h *historyWAL) close() {
	if h == nil { // allow dobule-close
		return
	}
	if h.historyVals != nil {
		h.historyVals.Close()
	}
}

func (h *History) newWriter(tmpdir string, buffered, discard bool) *historyWAL {
	w := &historyWAL{h: h,
		tmpdir:   tmpdir,
		buffered: buffered,
		discard:  discard,

		autoIncrementBuf: make([]byte, 8),
		historyKey:       make([]byte, 0, 128),
		largeValues:      h.largeValues,
	}
	if buffered {
		w.historyVals = etl.NewCollector(h.historyValsTable, tmpdir, etl.NewSortableBuffer(WALCollectorRam))
		w.historyVals.LogLvl(log.LvlTrace)
	}
	return w
}

func (h *historyWAL) flush(ctx context.Context, tx kv.RwTx) error {
	if h.discard {
		return nil
	}
	if err := h.historyVals.Load(tx, h.h.historyValsTable, loadFunc, etl.TransformArgs{Quit: ctx.Done()}); err != nil {
		return err
	}
	h.close()
	return nil
}

func (h *historyWAL) addPrevValue(key1, key2, original []byte) error {
	if h.discard {
		return nil
	}

	ii := h.h.InvertedIndex
	if h.largeValues {
		lk := len(key1) + len(key2)
		historyKey := h.historyKey[:lk+8]
		copy(historyKey, key1)
		if len(key2) > 0 {
			copy(historyKey[len(key1):], key2)
		}
		copy(historyKey[lk:], h.h.InvertedIndex.txNumBytes[:])
		idxKey := historyKey[:lk]

		if !h.buffered {
			if err := h.h.tx.Put(h.h.historyValsTable, historyKey, original); err != nil {
				return err
			}
			if err := ii.tx.Put(ii.indexKeysTable, ii.txNumBytes[:], idxKey); err != nil {
				return err
			}
			return nil
		}
		if err := h.historyVals.Collect(historyKey, original); err != nil {
			return err
		}
		if err := ii.wal.indexKeys.Collect(ii.txNumBytes[:], idxKey); err != nil {
			return err
		}
		return nil
	}

	lk := len(key1) + len(key2)
	historyKey := h.historyKey[:lk+8+len(original)]
	copy(historyKey, key1)
	copy(historyKey[len(key1):], key2)
	copy(historyKey[lk:], h.h.InvertedIndex.txNumBytes[:])
	copy(historyKey[lk+8:], original)
	txNumAndValue := historyKey[lk:]
	idxKey := historyKey[:lk]
	if err := ii.wal.indexKeys.Collect(ii.txNumBytes[:], idxKey); err != nil {
		return err
	}
	if err := ii.wal.index.Collect(idxKey, txNumAndValue); err != nil {
		return err
	}
	return nil
}

type HistoryCollation struct {
	historyComp  *compress.Compressor
	indexBitmaps map[string]*roaring64.Bitmap
	historyPath  string
	historyCount int
}

func (c HistoryCollation) Close() {
	if c.historyComp != nil {
		c.historyComp.Close()
	}
	for _, b := range c.indexBitmaps {
		bitmapdb.ReturnToPool64(b)
	}
}

func (h *History) collate(step, txFrom, txTo uint64, roTx kv.Tx, logEvery *time.Ticker) (HistoryCollation, error) {
	var historyComp *compress.Compressor
	var err error
	closeComp := true
	defer func() {
		if closeComp {
			if historyComp != nil {
				historyComp.Close()
			}
		}
	}()
	historyPath := filepath.Join(h.dir, fmt.Sprintf("%s.%d-%d.v", h.filenameBase, step, step+1))
	if historyComp, err = compress.NewCompressor(context.Background(), "collate history", historyPath, h.tmpdir, compress.MinPatternScore, h.compressWorkers, log.LvlTrace); err != nil {
		return HistoryCollation{}, fmt.Errorf("create %s history compressor: %w", h.filenameBase, err)
	}
	keysCursor, err := roTx.CursorDupSort(h.indexKeysTable)
	if err != nil {
		return HistoryCollation{}, fmt.Errorf("create %s history cursor: %w", h.filenameBase, err)
	}
	defer keysCursor.Close()
	indexBitmaps := map[string]*roaring64.Bitmap{}
	var txKey [8]byte
	binary.BigEndian.PutUint64(txKey[:], txFrom)
	var k, v []byte
	for k, v, err = keysCursor.Seek(txKey[:]); err == nil && k != nil; k, v, err = keysCursor.Next() {
		txNum := binary.BigEndian.Uint64(k)
		if txNum >= txTo {
			break
		}
		var bitmap *roaring64.Bitmap
		var ok bool
		if bitmap, ok = indexBitmaps[string(v)]; !ok {
			bitmap = bitmapdb.NewBitmap64()
			indexBitmaps[string(v)] = bitmap
		}
		bitmap.Add(txNum)
		select {
		case <-logEvery.C:
			log.Info("[snapshots] collate history", "name", h.filenameBase, "range", fmt.Sprintf("%.2f-%.2f", float64(txNum)/float64(h.aggregationStep), float64(txTo)/float64(h.aggregationStep)))
			bitmap.RunOptimize()
		default:
		}
	}
	if err != nil {
		return HistoryCollation{}, fmt.Errorf("iterate over %s history cursor: %w", h.filenameBase, err)
	}
	keys := make([]string, 0, len(indexBitmaps))
	for key := range indexBitmaps {
		keys = append(keys, key)
	}
	slices.Sort(keys)
	historyCount := 0
	keyBuf := make([]byte, 256)

	var c kv.Cursor
	var cd kv.CursorDupSort
	if h.largeValues {
		c, err = roTx.Cursor(h.historyValsTable)
		if err != nil {
			return HistoryCollation{}, err
		}
		defer c.Close()
	} else {
		cd, err = roTx.CursorDupSort(h.indexTable)
		if err != nil {
			return HistoryCollation{}, err
		}
		defer cd.Close()
	}
	for _, key := range keys {
		bitmap := indexBitmaps[key]
		it := bitmap.Iterator()
		copy(keyBuf, key)
		keyBuf = keyBuf[:len(key)+8]
		for it.HasNext() {
			txNum := it.Next()
			binary.BigEndian.PutUint64(keyBuf[len(key):], txNum)
			//TODO: use cursor range
			if h.largeValues {
				val, err := roTx.GetOne(h.historyValsTable, keyBuf)
				if err != nil {
					return HistoryCollation{}, fmt.Errorf("get %s history val [%x]: %w", h.filenameBase, k, err)
				}
				if len(val) == 0 {
					val = nil
				}
				if err = historyComp.AddUncompressedWord(val); err != nil {
					return HistoryCollation{}, fmt.Errorf("add %s history val [%x]=>[%x]: %w", h.filenameBase, k, val, err)
				}
			} else {
				val, err := cd.SeekBothRange(keyBuf[:len(key)], keyBuf[len(key):])
				if err != nil {
					return HistoryCollation{}, err
				}
				if val != nil && binary.BigEndian.Uint64(val) == txNum {
					val = val[8:]
				} else {
					val = nil
				}
				if err = historyComp.AddUncompressedWord(val); err != nil {
					return HistoryCollation{}, fmt.Errorf("add %s history val [%x]=>[%x]: %w", h.filenameBase, k, val, err)
				}
			}
			historyCount++
		}
	}
	closeComp = false
	return HistoryCollation{
		historyPath:  historyPath,
		historyComp:  historyComp,
		historyCount: historyCount,
		indexBitmaps: indexBitmaps,
	}, nil
}

type HistoryFiles struct {
	historyDecomp   *compress.Decompressor
	historyIdx      *recsplit.Index
	efHistoryDecomp *compress.Decompressor
	efHistoryIdx    *recsplit.Index
}

func (sf HistoryFiles) Close() {
	if sf.historyDecomp != nil {
		sf.historyDecomp.Close()
	}
	if sf.historyIdx != nil {
		sf.historyIdx.Close()
	}
	if sf.efHistoryDecomp != nil {
		sf.efHistoryDecomp.Close()
	}
	if sf.efHistoryIdx != nil {
		sf.efHistoryIdx.Close()
	}
}
func (h *History) reCalcRoFiles() {
	roFiles := make([]ctxItem, 0, h.files.Len())
	var prevStart uint64
	h.files.Walk(func(items []*filesItem) bool {
		for _, item := range items {
			if item.canDelete.Load() {
				continue
			}
			//if item.startTxNum > h.endTxNumMinimax() {
			//	continue
			//}
			// `kill -9` may leave small garbage files, but if big one already exists we assume it's good(fsynced) and no reason to merge again
			// see super-set file, just drop sub-set files from list
			if item.startTxNum < prevStart {
				for len(roFiles) > 0 {
					if roFiles[len(roFiles)-1].startTxNum < item.startTxNum {
						break
					}
					roFiles[len(roFiles)-1].src = nil
					roFiles = roFiles[:len(roFiles)-1]
				}
			}

			roFiles = append(roFiles, ctxItem{
				startTxNum: item.startTxNum,
				endTxNum:   item.endTxNum,
				//getter:     item.decompressor.MakeGetter(),
				//reader:     recsplit.NewIndexReader(item.index),

				i:   len(roFiles),
				src: item,
			})
		}
		return true
	})
	if roFiles == nil {
		roFiles = []ctxItem{}
	}
	h.roFiles.Store(&roFiles)
}

// buildFiles performs potentially resource intensive operations of creating
// static files and their indices
func (h *History) buildFiles(ctx context.Context, step uint64, collation HistoryCollation) (HistoryFiles, error) {
	historyComp := collation.historyComp
	var historyDecomp, efHistoryDecomp *compress.Decompressor
	var historyIdx, efHistoryIdx *recsplit.Index
	var efHistoryComp *compress.Compressor
	var rs *recsplit.RecSplit
	closeComp := true
	defer func() {
		if closeComp {
			if historyComp != nil {
				historyComp.Close()
			}
			if historyDecomp != nil {
				historyDecomp.Close()
			}
			if historyIdx != nil {
				historyIdx.Close()
			}
			if efHistoryComp != nil {
				efHistoryComp.Close()
			}
			if efHistoryDecomp != nil {
				efHistoryDecomp.Close()
			}
			if efHistoryIdx != nil {
				efHistoryIdx.Close()
			}
			if rs != nil {
				rs.Close()
			}
		}
	}()
	historyIdxPath := filepath.Join(h.dir, fmt.Sprintf("%s.%d-%d.vi", h.filenameBase, step, step+1))
	if err := historyComp.Compress(); err != nil {
		return HistoryFiles{}, fmt.Errorf("compress %s history: %w", h.filenameBase, err)
	}
	historyComp.Close()
	historyComp = nil
	var err error
	if historyDecomp, err = compress.NewDecompressor(collation.historyPath); err != nil {
		return HistoryFiles{}, fmt.Errorf("open %s history decompressor: %w", h.filenameBase, err)
	}
	// Build history ef
	efHistoryPath := filepath.Join(h.dir, fmt.Sprintf("%s.%d-%d.ef", h.filenameBase, step, step+1))
	efHistoryComp, err = compress.NewCompressor(ctx, "ef history", efHistoryPath, h.tmpdir, compress.MinPatternScore, h.compressWorkers, log.LvlTrace)
	if err != nil {
		return HistoryFiles{}, fmt.Errorf("create %s ef history compressor: %w", h.filenameBase, err)
	}
	var buf []byte
	keys := make([]string, 0, len(collation.indexBitmaps))
	for key := range collation.indexBitmaps {
		keys = append(keys, key)
	}
	slices.Sort(keys)
	for _, key := range keys {
		if err = efHistoryComp.AddUncompressedWord([]byte(key)); err != nil {
			return HistoryFiles{}, fmt.Errorf("add %s ef history key [%x]: %w", h.InvertedIndex.filenameBase, key, err)
		}
		bitmap := collation.indexBitmaps[key]
		ef := eliasfano32.NewEliasFano(bitmap.GetCardinality(), bitmap.Maximum())
		it := bitmap.Iterator()
		for it.HasNext() {
			txNum := it.Next()
			ef.AddOffset(txNum)
		}
		ef.Build()
		buf = ef.AppendBytes(buf[:0])
		if err = efHistoryComp.AddUncompressedWord(buf); err != nil {
			return HistoryFiles{}, fmt.Errorf("add %s ef history val: %w", h.filenameBase, err)
		}
	}
	if err = efHistoryComp.Compress(); err != nil {
		return HistoryFiles{}, fmt.Errorf("compress %s ef history: %w", h.filenameBase, err)
	}
	efHistoryComp.Close()
	efHistoryComp = nil
	if efHistoryDecomp, err = compress.NewDecompressor(efHistoryPath); err != nil {
		return HistoryFiles{}, fmt.Errorf("open %s ef history decompressor: %w", h.filenameBase, err)
	}
	efHistoryIdxPath := filepath.Join(h.dir, fmt.Sprintf("%s.%d-%d.efi", h.filenameBase, step, step+1))
	if efHistoryIdx, err = buildIndexThenOpen(ctx, efHistoryDecomp, efHistoryIdxPath, h.tmpdir, len(keys), false /* values */); err != nil {
		return HistoryFiles{}, fmt.Errorf("build %s ef history idx: %w", h.filenameBase, err)
	}
	if rs, err = recsplit.NewRecSplit(recsplit.RecSplitArgs{
		KeyCount:   collation.historyCount,
		Enums:      false,
		BucketSize: 2000,
		LeafSize:   8,
		TmpDir:     h.tmpdir,
		IndexFile:  historyIdxPath,
	}); err != nil {
		return HistoryFiles{}, fmt.Errorf("create recsplit: %w", err)
	}
	rs.LogLvl(log.LvlTrace)
	var historyKey []byte
	var txKey [8]byte
	var valOffset uint64
	g := historyDecomp.MakeGetter()
	for {
		g.Reset(0)
		valOffset = 0
		for _, key := range keys {
			bitmap := collation.indexBitmaps[key]
			it := bitmap.Iterator()
			for it.HasNext() {
				txNum := it.Next()
				binary.BigEndian.PutUint64(txKey[:], txNum)
				historyKey = append(append(historyKey[:0], txKey[:]...), key...)
				if err = rs.AddKey(historyKey, valOffset); err != nil {
					return HistoryFiles{}, fmt.Errorf("add %s history idx [%x]: %w", h.filenameBase, historyKey, err)
				}
				valOffset = g.Skip()
			}
		}
		if err = rs.Build(); err != nil {
			if rs.Collision() {
				log.Info("Building recsplit. Collision happened. It's ok. Restarting...")
				rs.ResetNextSalt()
			} else {
				return HistoryFiles{}, fmt.Errorf("build idx: %w", err)
			}
		} else {
			break
		}
	}
	rs.Close()
	rs = nil
	if historyIdx, err = recsplit.OpenIndex(historyIdxPath); err != nil {
		return HistoryFiles{}, fmt.Errorf("open idx: %w", err)
	}
	closeComp = false
	return HistoryFiles{
		historyDecomp:   historyDecomp,
		historyIdx:      historyIdx,
		efHistoryDecomp: efHistoryDecomp,
		efHistoryIdx:    efHistoryIdx,
	}, nil
}

func (h *History) integrateFiles(sf HistoryFiles, txNumFrom, txNumTo uint64) {
	h.InvertedIndex.integrateFiles(InvertedFiles{
		decomp: sf.efHistoryDecomp,
		index:  sf.efHistoryIdx,
	}, txNumFrom, txNumTo)
	h.files.Set(&filesItem{
		frozen:       (txNumTo-txNumFrom)/h.aggregationStep == StepsInBiggestFile,
		startTxNum:   txNumFrom,
		endTxNum:     txNumTo,
		decompressor: sf.historyDecomp,
		index:        sf.historyIdx,
	})
	h.reCalcRoFiles()
}

func (h *History) warmup(ctx context.Context, txFrom, limit uint64, tx kv.Tx) error {
	historyKeysCursor, err := tx.CursorDupSort(h.indexKeysTable)
	if err != nil {
		return fmt.Errorf("create %s history cursor: %w", h.filenameBase, err)
	}
	defer historyKeysCursor.Close()
	var txKey [8]byte
	binary.BigEndian.PutUint64(txKey[:], txFrom)
	valsC, err := tx.Cursor(h.historyValsTable)
	if err != nil {
		return err
	}
	defer valsC.Close()
	k, v, err := historyKeysCursor.Seek(txKey[:])
	if err != nil {
		return err
	}
	if k == nil {
		return nil
	}
	txFrom = binary.BigEndian.Uint64(k)
	txTo := txFrom + h.aggregationStep
	if limit != math.MaxUint64 && limit != 0 {
		txTo = txFrom + limit
	}
	keyBuf := make([]byte, 256)
	for ; err == nil && k != nil; k, v, err = historyKeysCursor.Next() {
		if err != nil {
			return err
		}
		txNum := binary.BigEndian.Uint64(k)
		if txNum >= txTo {
			break
		}
		copy(keyBuf, v)
		binary.BigEndian.PutUint64(keyBuf[len(v):], txNum)
		_, _, _ = valsC.Seek(keyBuf)

		select {
		case <-ctx.Done():
			return ctx.Err()
		default:
		}
	}
	if err != nil {
		return fmt.Errorf("iterate over %s history keys: %w", h.filenameBase, err)
	}

	return nil
}

func (h *History) isEmpty(tx kv.Tx) (bool, error) {
	if h.largeValues {
		k, err := kv.FirstKey(tx, h.historyValsTable)
		if err != nil {
			return false, err
		}
		k2, err := kv.FirstKey(tx, h.indexKeysTable)
		if err != nil {
			return false, err
		}
		return k == nil && k2 == nil, nil
	}
	k, err := kv.FirstKey(tx, h.historyValsTable)
	if err != nil {
		return false, err
	}
	k2, err := kv.FirstKey(tx, h.indexKeysTable)
	if err != nil {
		return false, err
	}
	return k == nil && k2 == nil, nil
}

func (h *History) prune(ctx context.Context, txFrom, txTo, limit uint64, logEvery *time.Ticker) error {
	if !h.largeValues {
		return h.InvertedIndex.prune(ctx, txFrom, txTo, limit, logEvery)
	}

	historyKeysCursor, err := h.tx.RwCursorDupSort(h.indexKeysTable)
	if err != nil {
		return fmt.Errorf("create %s history cursor: %w", h.filenameBase, err)
	}
	defer historyKeysCursor.Close()
	var txKey [8]byte
	binary.BigEndian.PutUint64(txKey[:], txFrom)

	k, v, err := historyKeysCursor.Seek(txKey[:])
	if err != nil {
		return err
	}
	if k == nil {
		return nil
	}
	txFrom = binary.BigEndian.Uint64(k)
	if limit != math.MaxUint64 && limit != 0 {
		txTo = cmp.Min(txTo, txFrom+limit)
	}
	if txFrom >= txTo {
		return nil
	}

	collector := etl.NewCollector("snapshots", h.tmpdir, etl.NewOldestEntryBuffer(etl.BufferOptimalSize))
	defer collector.Close()

	// Invariant: if some `txNum=N` pruned - it's pruned Fully
	// Means: can use DeleteCurrentDuplicates all values of given `txNum`
	for ; err == nil && k != nil; k, v, err = historyKeysCursor.NextNoDup() {
		txNum := binary.BigEndian.Uint64(k)
		if txNum >= txTo {
			break
		}
		for ; err == nil && k != nil; k, v, err = historyKeysCursor.NextDup() {
			if err := collector.Collect(v, nil); err != nil {
				return err
			}
		}

		// This DeleteCurrent needs to the last in the loop iteration, because it invalidates k and v
		if err = historyKeysCursor.DeleteCurrentDuplicates(); err != nil {
			return err
		}
	}

	valsC, err := h.tx.RwCursor(h.historyValsTable)
	if err != nil {
		return err
	}
	defer valsC.Close()

	if err := collector.Load(h.tx, "", func(key, _ []byte, table etl.CurrentTableReader, next etl.LoadNextFunc) error {
		for k, _, err := valsC.Seek(key); k != nil; k, _, err = valsC.Next() {
			if err != nil {
				return err
			}
			if !bytes.HasPrefix(k, key) {
				break
			}
			txNum := binary.BigEndian.Uint64(k[len(k)-8:])
			if txNum >= txTo {
				break
			}
			if err = valsC.DeleteCurrent(); err != nil {
				return err
			}

			select {
			case <-ctx.Done():
				return nil
			case <-logEvery.C:
				log.Info("[snapshots] prune history", "name", h.filenameBase, "to_step", fmt.Sprintf("%.2f", float64(txTo)/float64(h.aggregationStep)), "prefix", fmt.Sprintf("%x", key[:8]))
			default:
			}
		}
		return nil
	}, etl.TransformArgs{}); err != nil {
		return err
	}
	if err != nil {
		return fmt.Errorf("iterate over %s history keys: %w", h.filenameBase, err)
	}

	return nil
}

func (h *History) pruneF(txFrom, txTo uint64, f func(txNum uint64, k, v []byte) error) error {
	historyKeysCursor, err := h.tx.RwCursorDupSort(h.indexKeysTable)
	if err != nil {
		return fmt.Errorf("create %s history cursor: %w", h.filenameBase, err)
	}
	defer historyKeysCursor.Close()
	var txKey [8]byte
	binary.BigEndian.PutUint64(txKey[:], txFrom)
	var k, v []byte
	var valsC kv.RwCursor
	var valsCDup kv.RwCursorDupSort
	if h.largeValues {
		valsC, err = h.tx.RwCursor(h.historyValsTable)
		if err != nil {
			return err
		}
		defer valsC.Close()
	} else {
		valsCDup, err = h.tx.RwCursorDupSort(h.indexTable)
		if err != nil {
			return err
		}
		defer valsCDup.Close()
	}
	for k, v, err = historyKeysCursor.Seek(txKey[:]); err == nil && k != nil; k, v, err = historyKeysCursor.Next() {
		txNum := binary.BigEndian.Uint64(k)
		if txNum >= txTo {
			break
		}

		if h.largeValues {
			seek := append(common.Copy(v), k...)
			kk, vv, err := valsC.SeekExact(seek)
			if err != nil {
				return err
			}
			if err := f(txNum, kk[:len(kk)-8], vv); err != nil {
				return err
			}
			if kk != nil {
				if err = valsC.DeleteCurrent(); err != nil {
					return err
				}
			}
		} else {
			vv, err := valsCDup.SeekBothRange(v, k)
			if err != nil {
				return err
			}
			if binary.BigEndian.Uint64(vv) != txNum {
				continue
			}
			if err := f(txNum, v, vv[8:]); err != nil {
				return err
			}
			if err = valsCDup.DeleteCurrent(); err != nil {
				return err
			}
		}

		// This DeleteCurrent needs to the last in the loop iteration, because it invalidates k and v
		if err = historyKeysCursor.DeleteCurrent(); err != nil {
			return err
		}
	}
	if err != nil {
		return fmt.Errorf("iterate over %s history keys: %w", h.filenameBase, err)
	}
	return nil
}

type HistoryContext struct {
	h  *History
	ic *InvertedIndexContext

	files   []ctxItem // have no garbage (canDelete=true, overlaps, etc...)
	getters []*compress.Getter
	readers []*recsplit.IndexReader

	trace bool
}

func (h *History) MakeContext() *HistoryContext {
	var hc = HistoryContext{
		h:     h,
		ic:    h.InvertedIndex.MakeContext(),
		files: *h.roFiles.Load(),

		trace: false,
	}
	for _, item := range hc.files {
		if !item.src.frozen {
			item.src.refcount.Add(1)
		}
	}

	return &hc
}

func (hc *HistoryContext) statelessGetter(i int) *compress.Getter {
	if hc.getters == nil {
		hc.getters = make([]*compress.Getter, len(hc.files))
	}
	r := hc.getters[i]
	if r == nil {
		r = hc.files[i].src.decompressor.MakeGetter()
		hc.getters[i] = r
	}
	return r
}
func (hc *HistoryContext) statelessIdxReader(i int) *recsplit.IndexReader {
	if hc.readers == nil {
		hc.readers = make([]*recsplit.IndexReader, len(hc.files))
	}
	r := hc.readers[i]
	if r == nil {
		r = hc.files[i].src.index.GetReaderFromPool()
		hc.readers[i] = r
	}
	return r
}

func (hc *HistoryContext) Close() {
	hc.ic.Close()
	for _, item := range hc.files {
		if item.src.frozen {
			continue
		}
		refCnt := item.src.refcount.Add(-1)
		//GC: last reader responsible to remove useles files: close it and delete
		if refCnt == 0 && item.src.canDelete.Load() {
			item.src.closeFilesAndRemove()
		}
	}
	for _, r := range hc.readers {
		r.Close()
	}

}

func (hc *HistoryContext) getFile(from, to uint64) (it ctxItem, ok bool) {
	for _, item := range hc.files {
		if item.startTxNum == from && item.endTxNum == to {
			return item, true
		}
	}
	return it, false
}

func (hc *HistoryContext) GetNoState(key []byte, txNum uint64) ([]byte, bool, error) {
	exactStep1, exactStep2, lastIndexedTxNum, foundExactShard1, foundExactShard2 := hc.h.localityIndex.lookupIdxFiles(hc.ic.loc, key, txNum)

	//fmt.Printf("GetNoState [%x] %d\n", key, txNum)
	var foundTxNum uint64
	var foundEndTxNum uint64
	var foundStartTxNum uint64
	var found bool
	var findInFile = func(item ctxItem) bool {
		reader := hc.ic.statelessIdxReader(item.i)
		if reader.Empty() {
			return true
		}
		offset := reader.Lookup(key)
		g := hc.ic.statelessGetter(item.i)
		g.Reset(offset)
		k, _ := g.NextUncompressed()

		if !bytes.Equal(k, key) {
			//if bytes.Equal(key, hex.MustDecodeString("009ba32869045058a3f05d6f3dd2abb967e338f6")) {
			//	fmt.Printf("not in this shard: %x, %d, %d-%d\n", k, txNum, item.startTxNum/hc.h.aggregationStep, item.endTxNum/hc.h.aggregationStep)
			//}
			return true
		}
		eliasVal, _ := g.NextUncompressed()
		ef, _ := eliasfano32.ReadEliasFano(eliasVal)
		n, ok := ef.Search(txNum)
		if hc.trace {
			n2, _ := ef.Search(n + 1)
			n3, _ := ef.Search(n - 1)
			fmt.Printf("hist: files: %s %d<-%d->%d->%d, %x\n", hc.h.filenameBase, n3, txNum, n, n2, key)
		}
		if ok {
			foundTxNum = n
			foundEndTxNum = item.endTxNum
			foundStartTxNum = item.startTxNum
			found = true
			return false
		}
		return true
	}

	// -- LocaliyIndex opimization --
	// check up to 2 exact files
	if foundExactShard1 {
		from, to := exactStep1*hc.h.aggregationStep, (exactStep1+StepsInBiggestFile)*hc.h.aggregationStep
		item, ok := hc.ic.getFile(from, to)
		if ok {
			findInFile(item)
		}
		//for _, item := range hc.invIndexFiles {
		//	if item.startTxNum == from && item.endTxNum == to {
		//		findInFile(item)
		//	}
		//}
		//exactShard1, ok := hc.invIndexFiles.Get(ctxItem{startTxNum: exactStep1 * hc.h.aggregationStep, endTxNum: (exactStep1 + StepsInBiggestFile) * hc.h.aggregationStep})
		//if ok {
		//	findInFile(exactShard1)
		//}
	}
	if !found && foundExactShard2 {
		from, to := exactStep2*hc.h.aggregationStep, (exactStep2+StepsInBiggestFile)*hc.h.aggregationStep
		item, ok := hc.ic.getFile(from, to)
		if ok {
			findInFile(item)
		}
		//exactShard2, ok := hc.invIndexFiles.Get(ctxItem{startTxNum: exactStep2 * hc.h.aggregationStep, endTxNum: (exactStep2 + StepsInBiggestFile) * hc.h.aggregationStep})
		//if ok {
		//	findInFile(exactShard2)
		//}
	}
	// otherwise search in recent non-fully-merged files (they are out of LocalityIndex scope)
	// searchFrom - variable already set for this
	// if there is no LocaliyIndex available
	// -- LocaliyIndex opimization End --

	if !found {
		for _, item := range hc.ic.files {
			if item.endTxNum <= lastIndexedTxNum {
				continue
			}
			if !findInFile(item) {
				break
			}
		}
		//hc.invIndexFiles.AscendGreaterOrEqual(ctxItem{startTxNum: lastIndexedTxNum, endTxNum: lastIndexedTxNum}, findInFile)
	}

	if found {
		historyItem, ok := hc.getFile(foundStartTxNum, foundEndTxNum)
		if !ok {
			return nil, false, fmt.Errorf("hist file not found: key=%x, %s.%d-%d", key, hc.h.filenameBase, foundStartTxNum/hc.h.aggregationStep, foundEndTxNum/hc.h.aggregationStep)
		}
		var txKey [8]byte
		binary.BigEndian.PutUint64(txKey[:], foundTxNum)
		reader := hc.statelessIdxReader(historyItem.i)
		offset := reader.Lookup2(txKey[:], key)
		//fmt.Printf("offset = %d, txKey=[%x], key=[%x]\n", offset, txKey[:], key)
		g := hc.statelessGetter(historyItem.i)
		g.Reset(offset)
		if hc.h.compressVals {
			v, _ := g.Next(nil)
			return v, true, nil
		}
		v, _ := g.NextUncompressed()
		return v, true, nil
	}
	return nil, false, nil
}

func (hs *HistoryStep) GetNoState(key []byte, txNum uint64) ([]byte, bool, uint64) {
	//fmt.Printf("GetNoState [%x] %d\n", key, txNum)
	if hs.indexFile.reader.Empty() {
		return nil, false, txNum
	}
	offset := hs.indexFile.reader.Lookup(key)
	g := hs.indexFile.getter
	g.Reset(offset)
	k, _ := g.NextUncompressed()
	if !bytes.Equal(k, key) {
		return nil, false, txNum
	}
	//fmt.Printf("Found key=%x\n", k)
	eliasVal, _ := g.NextUncompressed()
	ef, _ := eliasfano32.ReadEliasFano(eliasVal)
	n, ok := ef.Search(txNum)
	if !ok {
		return nil, false, ef.Max()
	}
	var txKey [8]byte
	binary.BigEndian.PutUint64(txKey[:], n)
	offset = hs.historyFile.reader.Lookup2(txKey[:], key)
	//fmt.Printf("offset = %d, txKey=[%x], key=[%x]\n", offset, txKey[:], key)
	g = hs.historyFile.getter
	g.Reset(offset)
	if hs.compressVals {
		v, _ := g.Next(nil)
		return v, true, txNum
	}
	v, _ := g.NextUncompressed()
	return v, true, txNum
}

func (hs *HistoryStep) MaxTxNum(key []byte) (bool, uint64) {
	if hs.indexFile.reader.Empty() {
		return false, 0
	}
	offset := hs.indexFile.reader.Lookup(key)
	g := hs.indexFile.getter
	g.Reset(offset)
	k, _ := g.NextUncompressed()
	if !bytes.Equal(k, key) {
		return false, 0
	}
	//fmt.Printf("Found key=%x\n", k)
	eliasVal, _ := g.NextUncompressed()
	return true, eliasfano32.Max(eliasVal)
}

// GetNoStateWithRecent searches history for a value of specified key before txNum
// second return value is true if the value is found in the history (even if it is nil)
func (hc *HistoryContext) GetNoStateWithRecent(key []byte, txNum uint64, roTx kv.Tx) ([]byte, bool, error) {
	v, ok, err := hc.GetNoState(key, txNum)
	if err != nil {
		return nil, ok, err
	}
	if ok {
		return v, true, nil
	}

	// Value not found in history files, look in the recent history
	if roTx == nil {
		return nil, false, fmt.Errorf("roTx is nil")
	}
	return hc.getNoStateFromDB(key, txNum, roTx)
}

func (hc *HistoryContext) getNoStateFromDB(key []byte, txNum uint64, tx kv.Tx) ([]byte, bool, error) {
	if hc.h.largeValues {
		c, err := tx.Cursor(hc.h.historyValsTable)
		if err != nil {
			return nil, false, err
		}
		defer c.Close()
		seek := make([]byte, len(key)+8)
		copy(seek, key)
		binary.BigEndian.PutUint64(seek[len(key):], txNum)
		kAndTxNum, val, err := c.Seek(seek)
		if err != nil {
			return nil, false, err
		}
		if kAndTxNum == nil || !bytes.Equal(kAndTxNum[:len(kAndTxNum)-8], key) {
			return nil, false, nil
		}
		// val == []byte{},m eans key was created in this txNum and doesn't exists before.
		return val, true, nil
	}
	c, err := tx.CursorDupSort(hc.h.indexTable)
	if err != nil {
		return nil, false, err
	}
	defer c.Close()
	txNumBytes := make([]byte, 8)
	binary.BigEndian.PutUint64(txNumBytes, txNum)
	val, err := c.SeekBothRange(key, txNumBytes)
	if err != nil {
		return nil, false, err
	}
	if val == nil {
		return nil, false, nil
	}
	// `val == []byte{}` means key was created in this txNum and doesn't exists before.
	return val[8:], true, nil
}

func (hc *HistoryContext) WalkAsOf(startTxNum uint64, from, to []byte, roTx kv.Tx, limit int) iter.KV {
	hi := &StateAsOfIterF{
		from: from, to: to, limit: limit,

		hc:           hc,
		compressVals: hc.h.compressVals,
		startTxNum:   startTxNum,
	}
	for _, item := range hc.ic.files {
		if item.endTxNum <= startTxNum {
			continue
		}
		// TODO: seek(from)
		g := item.src.decompressor.MakeGetter()
		g.Reset(0)
		if g.HasNext() {
			key, offset := g.NextUncompressed()
			heap.Push(&hi.h, &ReconItem{g: g, key: key, startTxNum: item.startTxNum, endTxNum: item.endTxNum, txNum: item.endTxNum, startOffset: offset, lastOffset: offset})
		}
	}
	binary.BigEndian.PutUint64(hi.startTxKey[:], startTxNum)
	if err := hi.advanceInFiles(); err != nil {
		panic(err)
	}

	var dbit iter.KV
	if hc.h.largeValues {
		dbi := &StateAsOfIterDb{
			roTx:         roTx,
			idxKeysTable: hc.h.indexKeysTable,
			valsTable:    hc.h.historyValsTable,
			from:         from, to: to, limit: limit,

			hc:         hc,
			startTxNum: startTxNum,
		}
		binary.BigEndian.PutUint64(dbi.startTxKey[:], startTxNum)
		if err := dbi.advanceInDb(); err != nil {
			panic(err)
		}
		dbit = dbi
	} else {
		dbi := &StateAsOfIterDbDup{
			roTx:         roTx,
			indexTable:   hc.h.indexTable,
			idxKeysTable: hc.h.indexKeysTable,
			from:         from, to: to, limit: limit,

			hc:         hc,
			startTxNum: startTxNum,
		}
		binary.BigEndian.PutUint64(dbi.startTxKey[:], startTxNum)
		if err := dbi.advanceInDb(); err != nil {
			panic(err)
		}
		dbit = dbi
	}
	return iter.UnionKV(hi, dbit, limit)
}

// StateAsOfIter - returns state range at given time in history
type StateAsOfIterF struct {
	hc    *HistoryContext
	limit int

	from, to []byte
	nextVal  []byte
	nextKey  []byte

	h            ReconHeap
	startTxNum   uint64
	startTxKey   [8]byte
	txnKey       [8]byte
	compressVals bool

	k, v, kBackup, vBackup []byte
}

func (hi *StateAsOfIterF) Close() {
}

func (hi *StateAsOfIterF) advanceInFiles() error {
	for hi.h.Len() > 0 {
		top := heap.Pop(&hi.h).(*ReconItem)
		key := top.key
		var idxVal []byte
		if hi.compressVals {
			idxVal, _ = top.g.Next(nil)
		} else {
			idxVal, _ = top.g.NextUncompressed()
		}
		if top.g.HasNext() {
			if hi.compressVals {
				top.key, _ = top.g.Next(nil)
			} else {
				top.key, _ = top.g.NextUncompressed()
			}
			if hi.to == nil || bytes.Compare(top.key, hi.to) < 0 {
				heap.Push(&hi.h, top)
			}
		}

		if hi.from != nil && bytes.Compare(key, hi.from) < 0 { //TODO: replace by Seek()
			continue
		}

		if bytes.Equal(key, hi.nextKey) {
			continue
		}
		ef, _ := eliasfano32.ReadEliasFano(idxVal)
		n, ok := ef.Search(hi.startTxNum)
		if !ok {
			continue
		}

		hi.nextKey = key
		binary.BigEndian.PutUint64(hi.txnKey[:], n)
		historyItem, ok := hi.hc.getFile(top.startTxNum, top.endTxNum)
		if !ok {
			return fmt.Errorf("no %s file found for [%x]", hi.hc.h.filenameBase, hi.nextKey)
		}
		reader := hi.hc.statelessIdxReader(historyItem.i)
		offset := reader.Lookup2(hi.txnKey[:], hi.nextKey)
		g := hi.hc.statelessGetter(historyItem.i)
		g.Reset(offset)
		if hi.compressVals {
			hi.nextVal, _ = g.Next(nil)
		} else {
			hi.nextVal, _ = g.NextUncompressed()
		}
		return nil
	}
	hi.nextKey = nil
	return nil
}

func (hi *StateAsOfIterF) HasNext() bool {
	return hi.limit != 0 && hi.nextKey != nil
}

func (hi *StateAsOfIterF) Next() ([]byte, []byte, error) {
	hi.limit--
	hi.k, hi.v = append(hi.k[:0], hi.nextKey...), append(hi.v[:0], hi.nextVal...)

	// Satisfy iter.Dual Invariant 2
	hi.k, hi.kBackup, hi.v, hi.vBackup = hi.kBackup, hi.k, hi.vBackup, hi.v
	if err := hi.advanceInFiles(); err != nil {
		return nil, nil, err
	}
	return hi.kBackup, hi.vBackup, nil
}

// StateAsOfIter - returns state range at given time in history
type StateAsOfIterDb struct {
	roTx          kv.Tx
	txNum2kCursor kv.CursorDupSort
	valsC         kv.Cursor
	hc            *HistoryContext
	valsTable     string
	idxKeysTable  string

	from, to []byte
	limit    int

	nextKey, nextVal []byte

	startTxNum uint64
	startTxKey [8]byte

	k, v, kBackup, vBackup []byte
	err                    error
}

func (hi *StateAsOfIterDb) Close() {
	if hi.valsC != nil {
		hi.valsC.Close()
	}
	if hi.txNum2kCursor != nil {
		hi.txNum2kCursor.Close()
	}
}

func (hi *StateAsOfIterDb) advanceInDb() error {
	var seek []byte
	var err error
	if hi.txNum2kCursor == nil {
		if hi.valsC, err = hi.roTx.Cursor(hi.valsTable); err != nil {
			return err
		}
		if hi.txNum2kCursor, err = hi.roTx.CursorDupSort(hi.idxKeysTable); err != nil {
			return err
		}
		firstKey, _, err := hi.valsC.Seek(hi.from)
		if err != nil {
			return err
		}
		if firstKey == nil {
			hi.nextKey = nil
			return nil
		}
		seek = append(common.Copy(firstKey[:len(firstKey)-8]), hi.startTxKey[:]...)
	} else {
		next, ok := kv.NextSubtree(hi.nextKey)
		if !ok {
			hi.nextKey = nil
			return nil
		}

		seek = append(next, hi.startTxKey[:]...)
	}
	for k, v, err := hi.valsC.Seek(seek); k != nil; k, v, err = hi.valsC.Seek(seek) {
		if err != nil {
			return err
		}
		if hi.to != nil && bytes.Compare(k[:len(k)-8], hi.to) >= 0 {
			break
		}
		if !bytes.Equal(seek[:len(k)-8], k[:len(k)-8]) {
			copy(seek[:len(k)-8], k[:len(k)-8])
			continue
		}
		hi.nextKey = k[:len(k)-8]
		hi.nextVal = v
		return nil
	}
	hi.nextKey = nil
	return nil
}

func (hi *StateAsOfIterDb) HasNext() bool {
	if hi.err != nil {
		return true
	}
	return hi.limit != 0 && hi.nextKey != nil
}

func (hi *StateAsOfIterDb) Next() ([]byte, []byte, error) {
	if hi.err != nil {
		return nil, nil, hi.err
	}
	hi.limit--
	hi.k, hi.v = hi.nextKey, hi.nextVal

	// Satisfy iter.Dual Invariant 2
	hi.k, hi.kBackup, hi.v, hi.vBackup = hi.kBackup, hi.k, hi.vBackup, hi.v
	if err := hi.advanceInDb(); err != nil {
		return nil, nil, err
	}
	return hi.kBackup, hi.vBackup, nil
}

// StateAsOfIter - returns state range at given time in history
type StateAsOfIterDbDup struct {
	roTx          kv.Tx
	txNum2kCursor kv.CursorDupSort
	valsC         kv.CursorDupSort
	hc            *HistoryContext
	idxKeysTable  string
	indexTable    string

	from, to []byte
	limit    int

	nextKey, nextVal []byte

	startTxNum uint64
	startTxKey [8]byte

	k, v, kBackup, vBackup []byte
	err                    error
}

func (hi *StateAsOfIterDbDup) Close() {
	if hi.valsC != nil {
		hi.valsC.Close()
	}
	if hi.txNum2kCursor != nil {
		hi.txNum2kCursor.Close()
	}
}

func (hi *StateAsOfIterDbDup) advanceInDb() error {
	var seek []byte
	var err error
	if hi.txNum2kCursor == nil {
		if hi.valsC, err = hi.roTx.CursorDupSort(hi.indexTable); err != nil {
			return err
		}
		if hi.txNum2kCursor, err = hi.roTx.CursorDupSort(hi.idxKeysTable); err != nil {
			return err
		}
		seek = hi.from
	} else {
		next, ok := kv.NextSubtree(hi.nextKey)
		if !ok {
			hi.nextKey = nil
			return nil
		}
		seek = next
	}
	for k, _, err := hi.valsC.Seek(seek); k != nil; k, _, err = hi.valsC.NextNoDup() {
		if err != nil {
			return err
		}
		if hi.to != nil && bytes.Compare(k, hi.to) >= 0 {
			break
		}
		v, err := hi.valsC.SeekBothRange(k, hi.startTxKey[:])
		if err != nil {
			return err
		}
		if v == nil {
			continue
		}
		hi.nextKey = k
		hi.nextVal = v[8:]
		return nil
	}
	hi.nextKey = nil
	return nil
}

func (hi *StateAsOfIterDbDup) HasNext() bool {
	if hi.err != nil {
		return true
	}
	return hi.limit != 0 && hi.nextKey != nil
}

func (hi *StateAsOfIterDbDup) Next() ([]byte, []byte, error) {
	if hi.err != nil {
		return nil, nil, hi.err
	}
	hi.limit--
	hi.k, hi.v = hi.nextKey, hi.nextVal

	// Satisfy iter.Dual Invariant 2
	hi.k, hi.kBackup, hi.v, hi.vBackup = hi.kBackup, hi.k, hi.vBackup, hi.v
	if err := hi.advanceInDb(); err != nil {
		return nil, nil, err
	}
	return hi.kBackup, hi.vBackup, nil
}

func (hc *HistoryContext) iterateChangedFrozen(fromTxNum, toTxNum int, asc order.By, limit int) (iter.KV, error) {
	if len(hc.ic.files) == 0 {
		return iter.EmptyKV, nil
	}
	if fromTxNum >= 0 && hc.ic.files[len(hc.ic.files)-1].endTxNum <= uint64(fromTxNum) {
		return iter.EmptyKV, nil
	}

	hi := &HistoryChangesIterF{
		hc:           hc,
		compressVals: hc.h.compressVals,
		startTxNum:   cmp.Max(0, uint64(fromTxNum)),
		endTxNum:     toTxNum,
		limit:        limit,
	}
	if fromTxNum >= 0 {
		binary.BigEndian.PutUint64(hi.startTxKey[:], uint64(fromTxNum))
	}
	for _, item := range hc.ic.files {
		if fromTxNum >= 0 && item.endTxNum <= uint64(fromTxNum) {
			continue
		}
		if toTxNum >= 0 && item.startTxNum >= uint64(toTxNum) {
			break
		}
		g := item.src.decompressor.MakeGetter()
		g.Reset(0)
		if g.HasNext() {
			key, offset := g.NextUncompressed()
			heap.Push(&hi.h, &ReconItem{g: g, key: key, startTxNum: item.startTxNum, endTxNum: item.endTxNum, txNum: item.endTxNum, startOffset: offset, lastOffset: offset})
		}
	}
	if err := hi.advance(); err != nil {
		return nil, err
	}
	return hi, nil
}

func (hc *HistoryContext) iterateChangedRecent(fromTxNum, toTxNum int, asc order.By, limit int, roTx kv.Tx) (iter.KV, error) {
	if len(hc.ic.files) > 0 && (fromTxNum >= 0 && hc.ic.files[len(hc.ic.files)-1].endTxNum >= uint64(fromTxNum)) {
		return iter.EmptyKV, nil
	}
	if hc.h.largeValues {
		dbi := &HistoryChangesIterDB{
			hc:           hc,
			endTxNum:     toTxNum,
			roTx:         roTx,
			indexTable:   hc.h.indexTable,
			idxKeysTable: hc.h.indexKeysTable,
			valsTable:    hc.h.historyValsTable,
		}
		if fromTxNum >= 0 {
			binary.BigEndian.PutUint64(dbi.startTxKey[:], uint64(fromTxNum))
		}
		if err := dbi.advance(); err != nil {
			return nil, err
		}
		return dbi, nil
	}
	dbi := &HistoryChangesIterDBDup{
		hc:       hc,
		endTxNum: toTxNum,

		roTx:         roTx,
		indexTable:   hc.h.indexTable,
		idxKeysTable: hc.h.indexKeysTable,
	}
	if fromTxNum >= 0 {
		binary.BigEndian.PutUint64(dbi.startTxKey[:], uint64(fromTxNum))
	}
	if err := dbi.advance(); err != nil {
		return nil, err
	}
	return dbi, nil
}

func (hc *HistoryContext) HistoryRange(fromTxNum, toTxNum int, asc order.By, limit int, roTx kv.Tx) (iter.KV, error) {
	if asc == order.Desc {
		panic("not supported yet")
	}
	itOnFiles, err := hc.iterateChangedFrozen(fromTxNum, toTxNum, asc, limit)
	if err != nil {
		return nil, err
	}
	itOnDB, err := hc.iterateChangedRecent(fromTxNum, toTxNum, asc, limit, roTx)
	if err != nil {
		return nil, err
	}

	return iter.UnionKV(itOnFiles, itOnDB, limit), nil
}

type HistoryChangesIterF struct {
	hc           *HistoryContext
	nextVal      []byte
	nextKey      []byte
	h            ReconHeap
	startTxNum   uint64
	endTxNum     int
	startTxKey   [8]byte
	txnKey       [8]byte
	compressVals bool

	k, v, kBackup, vBackup []byte
	err                    error
	limit                  int
}

func (hi *HistoryChangesIterF) Close() {
}

func (hi *HistoryChangesIterF) advance() error {
	for hi.h.Len() > 0 {
		top := heap.Pop(&hi.h).(*ReconItem)
		key := top.key
		var idxVal []byte
		if hi.compressVals {
			idxVal, _ = top.g.Next(nil)
		} else {
			idxVal, _ = top.g.NextUncompressed()
		}
		if top.g.HasNext() {
			if hi.compressVals {
				top.key, _ = top.g.Next(nil)
			} else {
				top.key, _ = top.g.NextUncompressed()
			}
			heap.Push(&hi.h, top)
		}

		if bytes.Equal(key, hi.nextKey) {
			continue
		}
		ef, _ := eliasfano32.ReadEliasFano(idxVal)
		n, ok := ef.Search(hi.startTxNum) //TODO: if startTxNum==0, can do ef.Get(0)
		if !ok {
			continue
		}
		if int(n) >= hi.endTxNum {
			continue
		}

		hi.nextKey = key
		binary.BigEndian.PutUint64(hi.txnKey[:], n)
		historyItem, ok := hi.hc.getFile(top.startTxNum, top.endTxNum)
		if !ok {
			return fmt.Errorf("HistoryChangesIterF: no %s file found for [%x]", hi.hc.h.filenameBase, hi.nextKey)
		}
		reader := hi.hc.statelessIdxReader(historyItem.i)
		offset := reader.Lookup2(hi.txnKey[:], hi.nextKey)
		g := hi.hc.statelessGetter(historyItem.i)
		g.Reset(offset)
		if hi.compressVals {
			hi.nextVal, _ = g.Next(nil)
		} else {
			hi.nextVal, _ = g.NextUncompressed()
		}
		return nil
	}
	hi.nextKey = nil
	return nil
}

func (hi *HistoryChangesIterF) HasNext() bool {
	if hi.err != nil { // always true, then .Next() call will return this error
		return true
	}
	if hi.limit == 0 { // limit reached
		return false
	}
	if hi.nextKey == nil { // EndOfTable
		return false
	}
	return true
	//if hi.toPrefix == nil { // s.nextK == nil check is above
	//	return true
	//}
}

func (hi *HistoryChangesIterF) Next() ([]byte, []byte, error) {
	if hi.err != nil {
		return nil, nil, hi.err
	}
	hi.limit--
	hi.k, hi.v = append(hi.k[:0], hi.nextKey...), append(hi.v[:0], hi.nextVal...)

	// Satisfy iter.Dual Invariant 2
	hi.k, hi.kBackup, hi.v, hi.vBackup = hi.kBackup, hi.k, hi.vBackup, hi.v
	if err := hi.advance(); err != nil {
		return nil, nil, err
	}
	return hi.kBackup, hi.vBackup, nil
}

type HistoryChangesIterDB struct {
	roTx          kv.Tx
	txNum2kCursor kv.CursorDupSort
	idxCursor     kv.CursorDupSort
	hc            *HistoryContext
	valsTable     string
	idxKeysTable  string
	indexTable    string
	endTxNum      int
	startTxKey    [8]byte

	nextKey, nextVal       []byte
	k, v, kBackup, vBackup []byte
	err                    error
	limit                  int
}

func (hi *HistoryChangesIterDB) Close() {
	if hi.idxCursor != nil {
		hi.idxCursor.Close()
	}
	if hi.txNum2kCursor != nil {
		hi.txNum2kCursor.Close()
	}
}

func (hi *HistoryChangesIterDB) advance() (err error) {
	var k []byte
	if hi.idxCursor == nil {
		if hi.idxCursor, err = hi.roTx.CursorDupSort(hi.indexTable); err != nil {
			return err
		}
		if hi.txNum2kCursor, err = hi.roTx.CursorDupSort(hi.idxKeysTable); err != nil {
			return err
		}

		if k, _, err = hi.idxCursor.First(); err != nil {
			return err
		}
	} else {
		if k, _, err = hi.idxCursor.NextNoDup(); err != nil {
			return err
		}
	}
	for ; k != nil; k, _, err = hi.idxCursor.NextNoDup() {
		if err != nil {
			return err
		}
		foundTxNumVal, err := hi.idxCursor.SeekBothRange(k, hi.startTxKey[:])
		if err != nil {
			return err
		}
		if foundTxNumVal == nil {
			continue
		}
		txNum := binary.BigEndian.Uint64(foundTxNumVal)
		if hi.endTxNum >= 0 && int(txNum) >= hi.endTxNum {
			continue
		}
		hi.nextKey = k
		vn, err := hi.txNum2kCursor.SeekBothRange(foundTxNumVal, k)
		if err != nil {
			return err
		}
		valNum := binary.BigEndian.Uint64(vn[len(vn)-8:])
		if valNum == 0 {
			// This is special valNum == 0, which is empty value
			hi.nextVal = hi.nextVal[:0]
			return err
		}
		hi.nextVal, err = hi.roTx.GetOne(hi.valsTable, vn[len(vn)-8:])
		return err
	}
	hi.nextKey = nil
	return nil
}

func (hi *HistoryChangesIterDB) HasNext() bool {
	if hi.err != nil { // always true, then .Next() call will return this error
		return true
	}
	if hi.limit == 0 { // limit reached
		return false
	}
	if hi.nextKey == nil { // EndOfTable
		return false
	}
	return true
}

func (hi *HistoryChangesIterDB) Next() ([]byte, []byte, error) {
	if hi.err != nil {
		return nil, nil, hi.err
	}
	hi.limit--
	hi.k, hi.v = append(hi.k[:0], hi.nextKey...), append(hi.v[:0], hi.nextVal...)

	// Satisfy iter.Dual Invariant 2
	hi.k, hi.kBackup, hi.v, hi.vBackup = hi.kBackup, hi.k, hi.vBackup, hi.v
	if err := hi.advance(); err != nil {
		return nil, nil, err
	}
	return hi.kBackup, hi.vBackup, nil
}

type HistoryChangesIterDBDup struct {
<<<<<<< HEAD
	roTx                 kv.Tx
	txNum2kCursor        kv.CursorDupSort
	valsCursor           kv.CursorDupSort
	hc                   *HistoryContext
	idxKeysTable         string
	indexTable           string
	startTxNum, endTxNum uint64
	startTxKey           [8]byte
=======
	roTx          kv.Tx
	txNum2kCursor kv.CursorDupSort
	valsCursor    kv.CursorDupSort
	hc            *HistoryContext
	valsTable     string
	idxKeysTable  string
	indexTable    string
	endTxNum      int
	startTxKey    [8]byte
>>>>>>> 71d01a86

	nextKey, nextVal []byte
	k, v             []byte
	err              error
}

func (hi *HistoryChangesIterDBDup) Close() {
	if hi.valsCursor != nil {
		hi.valsCursor.Close()
	}
	if hi.txNum2kCursor != nil {
		hi.txNum2kCursor.Close()
	}
}

func (hi *HistoryChangesIterDBDup) advance() (err error) {
	var k []byte
	if hi.txNum2kCursor == nil {
		if hi.valsCursor, err = hi.roTx.CursorDupSort(hi.indexTable); err != nil {
			return err
		}
		if hi.txNum2kCursor, err = hi.roTx.CursorDupSort(hi.idxKeysTable); err != nil {
			return err
		}

		if k, _, err = hi.valsCursor.First(); err != nil {
			return err
		}
	} else {
		if k, _, err = hi.valsCursor.NextNoDup(); err != nil {
			return err
		}
	}
	for ; k != nil; k, _, err = hi.valsCursor.NextNoDup() {
		if err != nil {
			return err
		}
		foundTxNumVal, err := hi.valsCursor.SeekBothRange(k, hi.startTxKey[:])
		if err != nil {
			return err
		}
		if foundTxNumVal == nil {
			continue
		}
		txNum := binary.BigEndian.Uint64(foundTxNumVal)
		if hi.endTxNum >= 0 && int(txNum) >= hi.endTxNum {
			continue
		}
		hi.nextKey = k
		hi.nextVal = foundTxNumVal[8:]
		return nil
	}
	hi.nextKey = nil
	return nil
}

func (hi *HistoryChangesIterDBDup) HasNext() bool {
	if hi.err != nil { // always true, then .Next() call will return this error
		return true
	}
	//if hi.limit == 0 { // limit reached
	//	return false
	//}
	if hi.nextKey == nil { // EndOfTable
		return false
	}
	return true
}

func (hi *HistoryChangesIterDBDup) Next() ([]byte, []byte, error) {
	if hi.err != nil {
		return nil, nil, hi.err
	}
	hi.k, hi.v = hi.nextKey, hi.nextVal
	if err := hi.advance(); err != nil {
		return nil, nil, err
	}
	return hi.k, hi.v, nil
}

<<<<<<< HEAD
func (hc *HistoryContext) IterateRecentlyChanged(startTxNum, endTxNum uint64, roTx kv.Tx, f func([]byte, []byte) error) error {
	//TODO: low-level iterator must produce what we need without wrapping to etl.Collector
	col := etl.NewCollector("", hc.h.tmpdir, etl.NewOldestEntryBuffer(etl.BufferOptimalSize))
	defer col.Close()
	col.LogLvl(log.LvlTrace)

	it, err := hc.IterateRecentlyChangedUnordered(startTxNum, endTxNum, roTx)
	if err != nil {
		return err
	}
	defer func() {
		if itc, ok := it.(kv.Closer); ok {
			itc.Close()
		}
	}()
	for it.HasNext() {
		k, v, err := it.Next()
		if err != nil {
			return err
		}
		if err := col.Collect(k, v); err != nil {
			return err
		}
	}
	return col.Load(nil, "", func(k, v []byte, table etl.CurrentTableReader, next etl.LoadNextFunc) error {
		return f(k, v)
	}, etl.TransformArgs{})
}

func (hc *HistoryContext) IterateRecentlyChangedUnordered(startTxNum, endTxNum uint64, roTx kv.Tx) (iter.KV, error) {
	hi := HistoryDBIterator{
		roTx:         roTx,
		idxKeysTable: hc.h.indexKeysTable,
		idxTable:     hc.h.indexTable,
		valsTable:    hc.h.historyValsTable,
		hc:           hc,
		startTxNum:   startTxNum,
		endTxNum:     endTxNum,
		largeValues:  hc.h.largeValues,
	}
	binary.BigEndian.PutUint64(hi.startTxKey[:], startTxNum)
	if err := hi.advanceInDb(); err != nil {
		return nil, err
	}
	return &hi, nil
}

type HistoryDBIterator struct {
	roTx                   kv.Tx
	txNum2kCursor          kv.CursorDupSort
	valsCDup               kv.CursorDupSort
	hc                     *HistoryContext
	idxKeysTable, idxTable string
	valsTable              string
	nextKey, nextVal       []byte
	err                    error
	endTxNum, startTxNum   uint64
	startTxKey             [8]byte
	largeValues            bool

	searchBuf []byte
}

func (hi *HistoryDBIterator) Close() {
	if hi.txNum2kCursor != nil {
		hi.txNum2kCursor.Close()
	}
	if hi.valsCDup != nil {
		hi.valsCDup.Close()
	}
}

func (hi *HistoryDBIterator) advanceInDb() (err error) {
	var k, v []byte
	if hi.txNum2kCursor == nil {
		if hi.txNum2kCursor, err = hi.roTx.CursorDupSort(hi.idxKeysTable); err != nil {
			return err
		}
		if !hi.largeValues {
			if hi.valsCDup, err = hi.roTx.CursorDupSort(hi.idxTable); err != nil {
				return err
			}
		}
		if k, v, err = hi.txNum2kCursor.Seek(hi.startTxKey[:]); err != nil {
			return err
		}
	} else {
		if k, v, err = hi.txNum2kCursor.NextDup(); err != nil {
			return err
		}
		if k == nil {
			k, v, err = hi.txNum2kCursor.NextNoDup()
			if err != nil {
				return err
			}
			if k != nil && binary.BigEndian.Uint64(k) >= hi.endTxNum {
				k = nil // end
			}
		}
	}
	if k == nil {
		hi.nextKey = nil
		return nil
	}
	hi.nextKey = v

	if hi.largeValues {
		hi.searchBuf = append(append(hi.searchBuf[:0], v...), k...)
		hi.nextVal, err = hi.roTx.GetOne(hi.valsTable, hi.searchBuf)
		if err != nil {
			return err
		}
	} else {
		val, err := hi.valsCDup.SeekBothRange(v, k)
		if err != nil {
			return err
		}
		if val == nil || binary.BigEndian.Uint64(val) != binary.BigEndian.Uint64(k) {
			return fmt.Errorf("not found in history:  %s, %x, %x\n", hi.hc.h.filenameBase, v, k)
		}
		hi.nextVal = val[8:]
	}
	return
}

func (hi *HistoryDBIterator) HasNext() bool {
	return hi.err != nil || hi.nextKey != nil
}

func (hi *HistoryDBIterator) Next() ([]byte, []byte, error) {
	if hi.err != nil {
		return nil, nil, hi.err
	}
	k, v := hi.nextKey, hi.nextVal
	if err := hi.advanceInDb(); err != nil {
		return nil, nil, err
	}
	return k, v, nil
}

=======
>>>>>>> 71d01a86
func (h *History) DisableReadAhead() {
	h.InvertedIndex.DisableReadAhead()
	h.files.Walk(func(items []*filesItem) bool {
		for _, item := range items {
			item.decompressor.DisableReadAhead()
			if item.index != nil {
				item.index.DisableReadAhead()
			}
		}
		return true
	})
}

func (h *History) EnableReadAhead() *History {
	h.InvertedIndex.EnableReadAhead()
	h.files.Walk(func(items []*filesItem) bool {
		for _, item := range items {
			item.decompressor.EnableReadAhead()
			if item.index != nil {
				item.index.EnableReadAhead()
			}
		}
		return true
	})
	return h
}
func (h *History) EnableMadvWillNeed() *History {
	h.InvertedIndex.EnableMadvWillNeed()
	h.files.Walk(func(items []*filesItem) bool {
		for _, item := range items {
			item.decompressor.EnableWillNeed()
			if item.index != nil {
				item.index.EnableWillNeed()
			}
		}
		return true
	})
	return h
}
func (h *History) EnableMadvNormalReadAhead() *History {
	h.InvertedIndex.EnableMadvNormalReadAhead()
	h.files.Walk(func(items []*filesItem) bool {
		for _, item := range items {
			item.decompressor.EnableMadvNormal()
			if item.index != nil {
				item.index.EnableMadvNormal()
			}
		}
		return true
	})
	return h
}

// HistoryStep used for incremental state reconsitution, it isolates only one snapshot interval
type HistoryStep struct {
	compressVals bool
	indexItem    *filesItem
	indexFile    ctxItem
	historyItem  *filesItem
	historyFile  ctxItem
}

// MakeSteps [0, toTxNum)
func (h *History) MakeSteps(toTxNum uint64) []*HistoryStep {
	var steps []*HistoryStep
	h.InvertedIndex.files.Walk(func(items []*filesItem) bool {
		for _, item := range items {
			if item.index == nil || !item.frozen || item.startTxNum >= toTxNum {
				continue
			}

			step := &HistoryStep{
				compressVals: h.compressVals,
				indexItem:    item,
				indexFile: ctxItem{
					startTxNum: item.startTxNum,
					endTxNum:   item.endTxNum,
					getter:     item.decompressor.MakeGetter(),
					reader:     recsplit.NewIndexReader(item.index),
				},
			}
			steps = append(steps, step)
		}
		return true
	})
	i := 0
	h.files.Walk(func(items []*filesItem) bool {
		for _, item := range items {
			if item.index == nil || !item.frozen || item.startTxNum >= toTxNum {
				continue
			}
			steps[i].historyItem = item
			steps[i].historyFile = ctxItem{
				startTxNum: item.startTxNum,
				endTxNum:   item.endTxNum,
				getter:     item.decompressor.MakeGetter(),
				reader:     recsplit.NewIndexReader(item.index),
			}
			i++
		}
		return true
	})
	return steps
}

func (hs *HistoryStep) Clone() *HistoryStep {
	return &HistoryStep{
		compressVals: hs.compressVals,
		indexItem:    hs.indexItem,
		indexFile: ctxItem{
			startTxNum: hs.indexFile.startTxNum,
			endTxNum:   hs.indexFile.endTxNum,
			getter:     hs.indexItem.decompressor.MakeGetter(),
			reader:     recsplit.NewIndexReader(hs.indexItem.index),
		},
		historyItem: hs.historyItem,
		historyFile: ctxItem{
			startTxNum: hs.historyFile.startTxNum,
			endTxNum:   hs.historyFile.endTxNum,
			getter:     hs.historyItem.decompressor.MakeGetter(),
			reader:     recsplit.NewIndexReader(hs.historyItem.index),
		},
	}
}

func (h *History) CleanupDir() {
	files, _ := h.fileNamesOnDisk()
	uselessFiles := h.scanStateFiles(files)
	for _, f := range uselessFiles {
		fName := fmt.Sprintf("%s.%d-%d.v", h.filenameBase, f.startTxNum/h.aggregationStep, f.endTxNum/h.aggregationStep)
		err := os.Remove(filepath.Join(h.dir, fName))
		log.Debug("[clean] remove", "file", fName, "err", err)
		fIdxName := fmt.Sprintf("%s.%d-%d.vi", h.filenameBase, f.startTxNum/h.aggregationStep, f.endTxNum/h.aggregationStep)
		err = os.Remove(filepath.Join(h.dir, fIdxName))
		log.Debug("[clean] remove", "file", fName, "err", err)
	}
	h.InvertedIndex.CleanupDir()
}

func (hc *HistoryContext) idxRangeRecent(key []byte, startTxNum, endTxNum int, asc order.By, limit int, roTx kv.Tx) (iter.U64, error) {
	if !hc.h.largeValues {
		return hc.ic.recentIterateRange(key, startTxNum, endTxNum, asc, limit, roTx)
	}

	var dbIt iter.U64
	if asc {
		from := make([]byte, len(key)+8)
		copy(from, key)
		var fromTxNum uint64
		if startTxNum >= 0 {
			fromTxNum = uint64(startTxNum)
		}
		binary.BigEndian.PutUint64(from[len(key):], fromTxNum)

		to := common.Copy(from)
		toTxNum := uint64(math.MaxUint64)
		if endTxNum >= 0 {
			toTxNum = uint64(endTxNum)
		}
		binary.BigEndian.PutUint64(to[len(key):], toTxNum)

		it, err := roTx.RangeAscend(hc.h.historyValsTable, from, to, limit)
		if err != nil {
			return nil, err
		}
		dbIt = iter.TransformKV2U64(it, func(k, _ []byte) (uint64, error) {
			return binary.BigEndian.Uint64(k[len(k)-8:]), nil
		})
	} else {
		panic("implement me")
	}

	return dbIt, nil
}
func (hc *HistoryContext) IdxRange(key []byte, startTxNum, endTxNum int, asc order.By, limit int, roTx kv.Tx) (iter.U64, error) {
	frozenIt, err := hc.ic.iterateRangeFrozen(key, startTxNum, endTxNum, asc, limit)
	if err != nil {
		return nil, err
	}
	recentIt, err := hc.idxRangeRecent(key, startTxNum, endTxNum, asc, limit, roTx)
	if err != nil {
		return nil, err
	}
	return iter.Union[uint64](frozenIt, recentIt, asc, limit), nil
}<|MERGE_RESOLUTION|>--- conflicted
+++ resolved
@@ -2122,26 +2122,14 @@
 }
 
 type HistoryChangesIterDBDup struct {
-<<<<<<< HEAD
-	roTx                 kv.Tx
-	txNum2kCursor        kv.CursorDupSort
-	valsCursor           kv.CursorDupSort
-	hc                   *HistoryContext
-	idxKeysTable         string
-	indexTable           string
-	startTxNum, endTxNum uint64
-	startTxKey           [8]byte
-=======
 	roTx          kv.Tx
 	txNum2kCursor kv.CursorDupSort
 	valsCursor    kv.CursorDupSort
 	hc            *HistoryContext
-	valsTable     string
 	idxKeysTable  string
 	indexTable    string
 	endTxNum      int
 	startTxKey    [8]byte
->>>>>>> 71d01a86
 
 	nextKey, nextVal []byte
 	k, v             []byte
@@ -2222,149 +2210,6 @@
 	return hi.k, hi.v, nil
 }
 
-<<<<<<< HEAD
-func (hc *HistoryContext) IterateRecentlyChanged(startTxNum, endTxNum uint64, roTx kv.Tx, f func([]byte, []byte) error) error {
-	//TODO: low-level iterator must produce what we need without wrapping to etl.Collector
-	col := etl.NewCollector("", hc.h.tmpdir, etl.NewOldestEntryBuffer(etl.BufferOptimalSize))
-	defer col.Close()
-	col.LogLvl(log.LvlTrace)
-
-	it, err := hc.IterateRecentlyChangedUnordered(startTxNum, endTxNum, roTx)
-	if err != nil {
-		return err
-	}
-	defer func() {
-		if itc, ok := it.(kv.Closer); ok {
-			itc.Close()
-		}
-	}()
-	for it.HasNext() {
-		k, v, err := it.Next()
-		if err != nil {
-			return err
-		}
-		if err := col.Collect(k, v); err != nil {
-			return err
-		}
-	}
-	return col.Load(nil, "", func(k, v []byte, table etl.CurrentTableReader, next etl.LoadNextFunc) error {
-		return f(k, v)
-	}, etl.TransformArgs{})
-}
-
-func (hc *HistoryContext) IterateRecentlyChangedUnordered(startTxNum, endTxNum uint64, roTx kv.Tx) (iter.KV, error) {
-	hi := HistoryDBIterator{
-		roTx:         roTx,
-		idxKeysTable: hc.h.indexKeysTable,
-		idxTable:     hc.h.indexTable,
-		valsTable:    hc.h.historyValsTable,
-		hc:           hc,
-		startTxNum:   startTxNum,
-		endTxNum:     endTxNum,
-		largeValues:  hc.h.largeValues,
-	}
-	binary.BigEndian.PutUint64(hi.startTxKey[:], startTxNum)
-	if err := hi.advanceInDb(); err != nil {
-		return nil, err
-	}
-	return &hi, nil
-}
-
-type HistoryDBIterator struct {
-	roTx                   kv.Tx
-	txNum2kCursor          kv.CursorDupSort
-	valsCDup               kv.CursorDupSort
-	hc                     *HistoryContext
-	idxKeysTable, idxTable string
-	valsTable              string
-	nextKey, nextVal       []byte
-	err                    error
-	endTxNum, startTxNum   uint64
-	startTxKey             [8]byte
-	largeValues            bool
-
-	searchBuf []byte
-}
-
-func (hi *HistoryDBIterator) Close() {
-	if hi.txNum2kCursor != nil {
-		hi.txNum2kCursor.Close()
-	}
-	if hi.valsCDup != nil {
-		hi.valsCDup.Close()
-	}
-}
-
-func (hi *HistoryDBIterator) advanceInDb() (err error) {
-	var k, v []byte
-	if hi.txNum2kCursor == nil {
-		if hi.txNum2kCursor, err = hi.roTx.CursorDupSort(hi.idxKeysTable); err != nil {
-			return err
-		}
-		if !hi.largeValues {
-			if hi.valsCDup, err = hi.roTx.CursorDupSort(hi.idxTable); err != nil {
-				return err
-			}
-		}
-		if k, v, err = hi.txNum2kCursor.Seek(hi.startTxKey[:]); err != nil {
-			return err
-		}
-	} else {
-		if k, v, err = hi.txNum2kCursor.NextDup(); err != nil {
-			return err
-		}
-		if k == nil {
-			k, v, err = hi.txNum2kCursor.NextNoDup()
-			if err != nil {
-				return err
-			}
-			if k != nil && binary.BigEndian.Uint64(k) >= hi.endTxNum {
-				k = nil // end
-			}
-		}
-	}
-	if k == nil {
-		hi.nextKey = nil
-		return nil
-	}
-	hi.nextKey = v
-
-	if hi.largeValues {
-		hi.searchBuf = append(append(hi.searchBuf[:0], v...), k...)
-		hi.nextVal, err = hi.roTx.GetOne(hi.valsTable, hi.searchBuf)
-		if err != nil {
-			return err
-		}
-	} else {
-		val, err := hi.valsCDup.SeekBothRange(v, k)
-		if err != nil {
-			return err
-		}
-		if val == nil || binary.BigEndian.Uint64(val) != binary.BigEndian.Uint64(k) {
-			return fmt.Errorf("not found in history:  %s, %x, %x\n", hi.hc.h.filenameBase, v, k)
-		}
-		hi.nextVal = val[8:]
-	}
-	return
-}
-
-func (hi *HistoryDBIterator) HasNext() bool {
-	return hi.err != nil || hi.nextKey != nil
-}
-
-func (hi *HistoryDBIterator) Next() ([]byte, []byte, error) {
-	if hi.err != nil {
-		return nil, nil, hi.err
-	}
-	k, v := hi.nextKey, hi.nextVal
-	if err := hi.advanceInDb(); err != nil {
-		return nil, nil, err
-	}
-	return k, v, nil
-}
-
-=======
->>>>>>> 71d01a86
 func (h *History) DisableReadAhead() {
 	h.InvertedIndex.DisableReadAhead()
 	h.files.Walk(func(items []*filesItem) bool {
