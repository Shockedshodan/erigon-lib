--- conflicted
+++ resolved
@@ -169,10 +169,6 @@
 		})
 		//for _, subSet := range subSets {
 		//	h.files.Delete(subSet)
-<<<<<<< HEAD
-		//	uselessFiles = append(uselessFiles, subSet)
-=======
->>>>>>> e0614593
 		//}
 		if addNewFile {
 			h.files.Set(newFile)
