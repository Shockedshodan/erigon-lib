/*
   Copyright 2022 Erigon contributors

   Licensed under the Apache License, Version 2.0 (the "License");
   you may not use this file except in compliance with the License.
   You may obtain a copy of the License at

       http://www.apache.org/licenses/LICENSE-2.0

   Unless required by applicable law or agreed to in writing, software
   distributed under the License is distributed on an "AS IS" BASIS,
   WITHOUT WARRANTIES OR CONDITIONS OF ANY KIND, either express or implied.
   See the License for the specific language governing permissions and
   limitations under the License.
*/

package state

import (
	"bytes"
	"container/heap"
	"context"
	"encoding/binary"
	"fmt"
	"io/fs"
	"os"
	"path/filepath"
	"regexp"
	"strconv"
	"strings"

	"github.com/RoaringBitmap/roaring/roaring64"
	"github.com/google/btree"
	"github.com/ledgerwatch/erigon-lib/common/dir"
	"github.com/ledgerwatch/erigon-lib/compress"
	"github.com/ledgerwatch/erigon-lib/kv"
	"github.com/ledgerwatch/erigon-lib/recsplit"
	"github.com/ledgerwatch/erigon-lib/recsplit/eliasfano32"
	"github.com/ledgerwatch/log/v3"
	"golang.org/x/exp/slices"
)

type InvertedIndex struct {
	indexKeysTable string // txnNum_u64 -> key (k+auto_increment)
	indexTable     string // k -> txnNum_u64 , Needs to be table with DupSort

	dir             string // Directory where static files are created
	aggregationStep uint64
	filenameBase    string
	tx              kv.RwTx
	txNum           uint64
	txNumBytes      [8]byte
	files           *btree.BTreeG[*filesItem]

<<<<<<< HEAD
	compressWorkers int
=======
	workers int
>>>>>>> 77906887
}

func NewInvertedIndex(
	dir string,
	aggregationStep uint64,
	filenameBase string,
	indexKeysTable string,
	indexTable string,
) (*InvertedIndex, error) {
	ii := InvertedIndex{
		dir:             dir,
		files:           btree.NewG[*filesItem](32, filesItemLess),
		aggregationStep: aggregationStep,
		filenameBase:    filenameBase,
		indexKeysTable:  indexKeysTable,
		indexTable:      indexTable,
<<<<<<< HEAD
		compressWorkers: 1,
=======
		workers:         1,
>>>>>>> 77906887
	}

	files, err := os.ReadDir(dir)
	if err != nil {
		return nil, fmt.Errorf("NewInvertedIndex: %s, %w", filenameBase, err)
	}
	ii.scanStateFiles(files)
	if err = ii.openFiles(); err != nil {
		return nil, fmt.Errorf("NewInvertedIndex: %s, %w", filenameBase, err)
	}
	return &ii, nil
}

func (ii *InvertedIndex) scanStateFiles(files []fs.DirEntry) {
	re := regexp.MustCompile("^" + ii.filenameBase + ".([0-9]+)-([0-9]+).(ef|efi)$")
	var err error
	for _, f := range files {
		if !f.Type().IsRegular() {
			continue
		}

		name := f.Name()
		subs := re.FindStringSubmatch(name)
		if len(subs) != 4 {
			if len(subs) != 0 {
				log.Warn("File ignored by inverted index scan, more than 4 submatches", "name", name, "submatches", len(subs))
			}
			continue
		}
		var startTxNum, endTxNum uint64
		if startTxNum, err = strconv.ParseUint(subs[1], 10, 64); err != nil {
			log.Warn("File ignored by inverted index scan, parsing startTxNum", "error", err, "name", name)
			continue
		}
		if endTxNum, err = strconv.ParseUint(subs[2], 10, 64); err != nil {
			log.Warn("File ignored by inverted index scan, parsing endTxNum", "error", err, "name", name)
			continue
		}
		if startTxNum > endTxNum {
			log.Warn("File ignored by inverted index scan, startTxNum > endTxNum", "name", name)
			continue
		}
		var item = &filesItem{startTxNum: startTxNum * ii.aggregationStep, endTxNum: endTxNum * ii.aggregationStep}
		var foundI *filesItem
		ii.files.AscendGreaterOrEqual(&filesItem{startTxNum: endTxNum * ii.aggregationStep, endTxNum: endTxNum * ii.aggregationStep}, func(it *filesItem) bool {
			if it.endTxNum == endTxNum {
				foundI = it
			}
			return false
		})
		if foundI == nil || foundI.startTxNum > startTxNum {
			//log.Info("Load state file", "name", name, "startTxNum", startTxNum*ii.aggregationStep, "endTxNum", endTxNum*ii.aggregationStep)
			ii.files.ReplaceOrInsert(item)
		}
	}
}

func (ii *InvertedIndex) BuildMissedIndices() (err error) {
	var missedIndices []uint64
	ii.files.Ascend(func(item *filesItem) bool { // don't run slow logic while iterating on btree
		fromStep, toStep := item.startTxNum/ii.aggregationStep, item.endTxNum/ii.aggregationStep
		idxPath := filepath.Join(ii.dir, fmt.Sprintf("%s.%d-%d.efi", ii.filenameBase, fromStep, toStep))
		if !dir.Exist(idxPath) {
			missedIndices = append(missedIndices, fromStep, toStep)
		}
		return true
	})
	if len(missedIndices) == 0 {
		return nil
	}
	var logItems []string
	for i := 0; i < len(missedIndices); i += 2 {
		fromStep, toStep := missedIndices[i], missedIndices[i+1]
		logItems = append(logItems, fmt.Sprintf("%s.%d-%d.efi", ii.filenameBase, fromStep, toStep))
	}
	log.Info("[snapshots] BuildMissedIndices", "files", strings.Join(logItems, ","))

	for i := 0; i < len(missedIndices); i += 2 {
		fromStep, toStep := missedIndices[i], missedIndices[i+1]
		idxPath := filepath.Join(ii.dir, fmt.Sprintf("%s.%d-%d.efi", ii.filenameBase, fromStep, toStep))
		if dir.Exist(idxPath) {
			return nil
		}
		item, ok := ii.files.Get(&filesItem{startTxNum: fromStep * ii.aggregationStep, endTxNum: toStep * ii.aggregationStep})
		if !ok {
			return nil
		}
		if _, err := buildIndex(item.decompressor, idxPath, ii.dir, item.decompressor.Count()/2, false /* values */); err != nil {
			return err
		}
	}
	return ii.openFiles()
}

func (ii *InvertedIndex) openFiles() error {
	var err error
	var totalKeys uint64
	ii.files.Ascend(func(item *filesItem) bool {
		fromStep, toStep := item.startTxNum/ii.aggregationStep, item.endTxNum/ii.aggregationStep
		if item.decompressor == nil {
			datPath := filepath.Join(ii.dir, fmt.Sprintf("%s.%d-%d.ef", ii.filenameBase, fromStep, toStep))
			if item.decompressor, err = compress.NewDecompressor(datPath); err != nil {
				log.Debug("InvertedIndex.openFiles: %w, %s", err, datPath)
				return false
			}
		}
		if item.index == nil {
			idxPath := filepath.Join(ii.dir, fmt.Sprintf("%s.%d-%d.efi", ii.filenameBase, fromStep, toStep))
			if !dir.Exist(idxPath) {
				return false
			}
			if item.index, err = recsplit.OpenIndex(idxPath); err != nil {
				log.Debug("InvertedIndex.openFiles: %w, %s", err, idxPath)
				return false
			}
		}
		totalKeys += item.index.KeyCount()
		return true
	})
	if err != nil {
		return err
	}
	return nil
}

func (ii *InvertedIndex) closeFiles() {
	ii.files.Ascend(func(item *filesItem) bool {
		if item.decompressor != nil {
			item.decompressor.Close()
		}
		if item.index != nil {
			item.index.Close()
		}
		return true
	})
}

func (ii *InvertedIndex) Close() {
	ii.closeFiles()
}

func (ii *InvertedIndex) Files() (res []string) {
	ii.files.Ascend(func(item *filesItem) bool {
		if item.decompressor != nil {
			_, fName := filepath.Split(item.decompressor.FilePath())
			res = append(res, filepath.Join("history", fName))
		}
		return true
	})
	return res
}

func (ii *InvertedIndex) SetTx(tx kv.RwTx) {
	ii.tx = tx
}

func (ii *InvertedIndex) SetTxNum(txNum uint64) {
	ii.txNum = txNum
	binary.BigEndian.PutUint64(ii.txNumBytes[:], ii.txNum)
}

func (ii *InvertedIndex) add(key, indexKey []byte) error {
	if err := ii.tx.Put(ii.indexKeysTable, ii.txNumBytes[:], key); err != nil {
		return err
	}
	if err := ii.tx.Put(ii.indexTable, indexKey, ii.txNumBytes[:]); err != nil {
		return err
	}
	return nil
}

func (ii *InvertedIndex) Add(key []byte) error {
	return ii.add(key, key)
}

func (ii *InvertedIndex) MakeContext() *InvertedIndexContext {
	var ic = InvertedIndexContext{ii: ii}
	ic.files = btree.NewG[ctxItem](32, ctxItemLess)
	ii.files.Ascend(func(item *filesItem) bool {
		ic.files.ReplaceOrInsert(ctxItem{
			startTxNum: item.startTxNum,
			endTxNum:   item.endTxNum,
			getter:     item.decompressor.MakeGetter(),
			reader:     recsplit.NewIndexReader(item.index),
		})
		return true
	})
	return &ic
}

// InvertedIterator allows iteration over range of tx numbers
// Iteration is not implmented via callback function, because there is often
// a requirement for interators to be composable (for example, to implement AND and OR for indices)
// InvertedIterator must be closed after use to prevent leaking of resources like cursor
type InvertedIterator struct {
	key                  []byte
	startTxNum, endTxNum uint64
	stack                []ctxItem
	efIt                 *eliasfano32.EliasFanoIter
	next                 uint64
	hasNextInFiles       bool
	hasNextInDb          bool
	roTx                 kv.Tx
	indexTable           string
	cursor               kv.CursorDupSort
}

func (it *InvertedIterator) Close() {
	if it.cursor != nil {
		it.cursor.Close()
	}
}

func (it *InvertedIterator) advanceInFiles() {
	for {
		for it.efIt == nil {
			if len(it.stack) == 0 {
				it.hasNextInFiles = false
				return
			}
			item := it.stack[len(it.stack)-1]
			it.stack = it.stack[:len(it.stack)-1]
			offset := item.reader.Lookup(it.key)
			g := item.getter
			g.Reset(offset)
			if k, _ := g.NextUncompressed(); bytes.Equal(k, it.key) {
				eliasVal, _ := g.NextUncompressed()
				ef, _ := eliasfano32.ReadEliasFano(eliasVal)
				it.efIt = ef.Iterator()
			}
		}
		for it.efIt.HasNext() {
			n := it.efIt.Next()
			if n >= it.endTxNum {
				it.hasNextInFiles = false
				return
			}
			if n >= it.startTxNum {
				it.hasNextInFiles = true
				it.next = n
				return
			}
		}
		it.efIt = nil // Exhausted this iterator
	}
}

func (it *InvertedIterator) advanceInDb() {
	var v []byte
	var err error
	if it.cursor == nil {
		if it.cursor, err = it.roTx.CursorDupSort(it.indexTable); err != nil {
			// TODO pass error properly around
			panic(err)
		}
		var k []byte
		if k, v, err = it.cursor.Seek(it.key); err != nil {
			// TODO pass error properly around
			panic(err)
		}
		if !bytes.Equal(k, it.key) {
			it.cursor.Close()
			it.hasNextInDb = false
			return
		}
	} else {
		_, v, err = it.cursor.NextDup()
		if err != nil {
			// TODO pass error properly around
			panic(err)
		}
	}
	for ; err == nil && v != nil; _, v, err = it.cursor.NextDup() {
		n := binary.BigEndian.Uint64(v)
		if n >= it.endTxNum {
			it.cursor.Close()
			it.hasNextInDb = false
			return
		}
		if n >= it.startTxNum {
			it.hasNextInDb = true
			it.next = n
			return
		}
	}
	if err != nil {
		// TODO pass error properly around
		panic(err)
	}
	it.cursor.Close()
	it.hasNextInDb = false
}

func (it *InvertedIterator) advance() {
	if it.hasNextInFiles {
		it.advanceInFiles()
	}
	if it.hasNextInDb && !it.hasNextInFiles {
		it.advanceInDb()
	}
}

func (it *InvertedIterator) HasNext() bool {
	return it.hasNextInFiles || it.hasNextInDb
}

func (it *InvertedIterator) Next() uint64 {
	n := it.next
	it.advance()
	return n
}

type InvertedIndexContext struct {
	ii    *InvertedIndex
	files *btree.BTreeG[ctxItem]
}

// IterateRange is to be used in public API, therefore it relies on read-only transaction
// so that iteration can be done even when the inverted index is being updated.
// [startTxNum; endNumTx)
func (ic *InvertedIndexContext) IterateRange(key []byte, startTxNum, endTxNum uint64, roTx kv.Tx) InvertedIterator {
	it := InvertedIterator{
		key:        key,
		startTxNum: startTxNum,
		endTxNum:   endTxNum,
		indexTable: ic.ii.indexTable,
		roTx:       roTx,
	}
	var search ctxItem
	it.hasNextInDb = true
	search.startTxNum = 0
	search.endTxNum = startTxNum
	ic.files.DescendGreaterThan(search, func(item ctxItem) bool {
		if item.startTxNum < endTxNum {
			it.stack = append(it.stack, item)
			it.hasNextInFiles = true
		}
		if item.endTxNum >= endTxNum {
			it.hasNextInDb = false
		}
		return true
	})
	it.advance()
	return it
}

type InvertedIterator1 struct {
	hasNextInFiles                       bool
	hasNextInDb                          bool
	startTxKey                           [8]byte
	startTxNum                           uint64
	endTxNum                             uint64
	roTx                                 kv.Tx
	cursor                               kv.CursorDupSort
	indexTable                           string
	h                                    ReconHeap
	key, nextKey, nextFileKey, nextDbKey []byte
}

func (it *InvertedIterator1) Close() {
	if it.cursor != nil {
		it.cursor.Close()
	}
}

func (it *InvertedIterator1) advanceInFiles() {
	for it.h.Len() > 0 {
		top := heap.Pop(&it.h).(*ReconItem)
		key := top.key
		val, _ := top.g.NextUncompressed()
		if top.g.HasNext() {
			top.key, _ = top.g.NextUncompressed()
			heap.Push(&it.h, top)
		}
		if !bytes.Equal(key, it.key) {
			ef, _ := eliasfano32.ReadEliasFano(val)
			min := ef.Get(0)
			max := ef.Max()
			if min < it.endTxNum && max >= it.startTxNum { // Intersection of [min; max) and [it.startTxNum; it.endTxNum)
				it.key = key
				it.nextFileKey = key
				return
			}
		}
	}
	it.hasNextInFiles = false
}

func (it *InvertedIterator1) advanceInDb() {
	var k, v []byte
	var err error
	if it.cursor == nil {
		if it.cursor, err = it.roTx.CursorDupSort(it.indexTable); err != nil {
			// TODO pass error properly around
			panic(err)
		}
		if k, _, err = it.cursor.First(); err != nil {
			// TODO pass error properly around
			panic(err)
		}
	} else {
		if k, _, err = it.cursor.NextNoDup(); err != nil {
			panic(err)
		}
	}
	for k != nil {
		if v, err = it.cursor.SeekBothRange(k, it.startTxKey[:]); err != nil {
			panic(err)
		}
		if v != nil {
			txNum := binary.BigEndian.Uint64(v)
			if txNum < it.endTxNum {
				it.nextDbKey = append(it.nextDbKey[:0], k...)
				return
			}
		}
		if k, _, err = it.cursor.NextNoDup(); err != nil {
			panic(err)
		}
	}
	it.cursor.Close()
	it.cursor = nil
	it.hasNextInDb = false
}

func (it *InvertedIterator1) advance() {
	if it.hasNextInFiles {
		if it.hasNextInDb {
			c := bytes.Compare(it.nextFileKey, it.nextDbKey)
			if c < 0 {
				it.nextKey = append(it.nextKey[:0], it.nextFileKey...)
				it.advanceInFiles()
			} else if c > 0 {
				it.nextKey = append(it.nextKey[:0], it.nextDbKey...)
				it.advanceInDb()
			} else {
				it.nextKey = append(it.nextKey[:0], it.nextFileKey...)
				it.advanceInDb()
				it.advanceInFiles()
			}
		} else {
			it.nextKey = append(it.nextKey[:0], it.nextFileKey...)
			it.advanceInFiles()
		}
	} else if it.hasNextInDb {
		it.nextKey = append(it.nextKey[:0], it.nextDbKey...)
		it.advanceInDb()
	} else {
		it.nextKey = nil
	}
}

func (it *InvertedIterator1) HasNext() bool {
	return it.hasNextInFiles || it.hasNextInDb || it.nextKey != nil
}

func (it *InvertedIterator1) Next(keyBuf []byte) []byte {
	result := append(keyBuf, it.nextKey...)
	it.advance()
	return result
}

func (ic *InvertedIndexContext) IterateChangedKeys(startTxNum, endTxNum uint64, roTx kv.Tx) InvertedIterator1 {
	var ii1 InvertedIterator1
	ii1.hasNextInDb = true
	ii1.roTx = roTx
	ii1.indexTable = ic.ii.indexTable
	ic.files.AscendGreaterOrEqual(ctxItem{endTxNum: startTxNum}, func(item ctxItem) bool {
		if item.endTxNum >= endTxNum {
			ii1.hasNextInDb = false
		}
		if item.endTxNum <= startTxNum {
			return true
		}
		if item.startTxNum >= endTxNum {
			return false
		}
		g := item.getter
		if g.HasNext() {
			key, _ := g.NextUncompressed()
			heap.Push(&ii1.h, &ReconItem{startTxNum: item.startTxNum, endTxNum: item.endTxNum, g: g, txNum: ^item.endTxNum, key: key})
			ii1.hasNextInFiles = true
		}
		return true
	})
	binary.BigEndian.PutUint64(ii1.startTxKey[:], startTxNum)
	ii1.startTxNum = startTxNum
	ii1.endTxNum = endTxNum
	ii1.advanceInDb()
	ii1.advanceInFiles()
	ii1.advance()
	return ii1
}

func (ii *InvertedIndex) collate(txFrom, txTo uint64, roTx kv.Tx) (map[string]*roaring64.Bitmap, error) {
	keysCursor, err := roTx.CursorDupSort(ii.indexKeysTable)
	if err != nil {
		return nil, fmt.Errorf("create %s keys cursor: %w", ii.filenameBase, err)
	}
	defer keysCursor.Close()
	indexBitmaps := map[string]*roaring64.Bitmap{}
	var txKey [8]byte
	binary.BigEndian.PutUint64(txKey[:], txFrom)
	var k, v []byte
	for k, v, err = keysCursor.Seek(txKey[:]); err == nil && k != nil; k, v, err = keysCursor.Next() {
		txNum := binary.BigEndian.Uint64(k)
		if txNum >= txTo {
			break
		}
		var bitmap *roaring64.Bitmap
		var ok bool
		if bitmap, ok = indexBitmaps[string(v)]; !ok {
			bitmap = roaring64.New()
			indexBitmaps[string(v)] = bitmap
		}
		bitmap.Add(txNum)
	}
	if err != nil {
		return nil, fmt.Errorf("iterate over %s keys cursor: %w", ii.filenameBase, err)
	}
	return indexBitmaps, nil
}

type InvertedFiles struct {
	decomp *compress.Decompressor
	index  *recsplit.Index
}

func (sf InvertedFiles) Close() {
	if sf.decomp != nil {
		sf.decomp.Close()
	}
	if sf.index != nil {
		sf.index.Close()
	}
}

func (ii *InvertedIndex) buildFiles(step uint64, bitmaps map[string]*roaring64.Bitmap) (InvertedFiles, error) {
	var decomp *compress.Decompressor
	var index *recsplit.Index
	var comp *compress.Compressor
	var err error
	closeComp := true
	defer func() {
		if closeComp {
			if comp != nil {
				comp.Close()
			}
			if decomp != nil {
				decomp.Close()
			}
			if index != nil {
				index.Close()
			}
		}
	}()
	txNumFrom := step * ii.aggregationStep
	txNumTo := (step + 1) * ii.aggregationStep
	datPath := filepath.Join(ii.dir, fmt.Sprintf("%s.%d-%d.ef", ii.filenameBase, txNumFrom/ii.aggregationStep, txNumTo/ii.aggregationStep))
<<<<<<< HEAD
	comp, err = compress.NewCompressor(context.Background(), "ef", datPath, ii.dir, compress.MinPatternScore, ii.compressWorkers, log.LvlDebug)
=======
	comp, err = compress.NewCompressor(context.Background(), "ef", datPath, ii.dir, compress.MinPatternScore, ii.workers, log.LvlDebug)
>>>>>>> 77906887
	if err != nil {
		return InvertedFiles{}, fmt.Errorf("create %s compressor: %w", ii.filenameBase, err)
	}
	var buf []byte
	keys := make([]string, 0, len(bitmaps))
	for key := range bitmaps {
		keys = append(keys, key)
	}
	slices.Sort(keys)
	for _, key := range keys {
		if err = comp.AddUncompressedWord([]byte(key)); err != nil {
			return InvertedFiles{}, fmt.Errorf("add %s key [%x]: %w", ii.filenameBase, key, err)
		}
		bitmap := bitmaps[key]
		ef := eliasfano32.NewEliasFano(bitmap.GetCardinality(), bitmap.Maximum())
		it := bitmap.Iterator()
		for it.HasNext() {
			ef.AddOffset(it.Next())
		}
		ef.Build()
		buf = ef.AppendBytes(buf[:0])
		if err = comp.AddUncompressedWord(buf); err != nil {
			return InvertedFiles{}, fmt.Errorf("add %s val: %w", ii.filenameBase, err)
		}
	}
	if err = comp.Compress(); err != nil {
		return InvertedFiles{}, fmt.Errorf("compress %s: %w", ii.filenameBase, err)
	}
	comp.Close()
	comp = nil
	if decomp, err = compress.NewDecompressor(datPath); err != nil {
		return InvertedFiles{}, fmt.Errorf("open %s decompressor: %w", ii.filenameBase, err)
	}
	idxPath := filepath.Join(ii.dir, fmt.Sprintf("%s.%d-%d.efi", ii.filenameBase, txNumFrom/ii.aggregationStep, txNumTo/ii.aggregationStep))
	if index, err = buildIndex(decomp, idxPath, ii.dir, len(keys), false /* values */); err != nil {
		return InvertedFiles{}, fmt.Errorf("build %s efi: %w", ii.filenameBase, err)
	}
	closeComp = false
	return InvertedFiles{decomp: decomp, index: index}, nil
}

func (ii *InvertedIndex) integrateFiles(sf InvertedFiles, txNumFrom, txNumTo uint64) {
	ii.files.ReplaceOrInsert(&filesItem{
		startTxNum:   txNumFrom,
		endTxNum:     txNumTo,
		decompressor: sf.decomp,
		index:        sf.index,
	})
}

// [txFrom; txTo)
func (ii *InvertedIndex) prune(txFrom, txTo uint64) error {
	keysCursor, err := ii.tx.RwCursorDupSort(ii.indexKeysTable)
	if err != nil {
		return fmt.Errorf("create %s keys cursor: %w", ii.filenameBase, err)
	}
	defer keysCursor.Close()
	var txKey [8]byte
	binary.BigEndian.PutUint64(txKey[:], txFrom)
	var k, v []byte
	idxC, err := ii.tx.RwCursorDupSort(ii.indexTable)
	if err != nil {
		return err
	}
	defer idxC.Close()
	for k, v, err = keysCursor.Seek(txKey[:]); err == nil && k != nil; k, v, err = keysCursor.Next() {
		txNum := binary.BigEndian.Uint64(k)
		if txNum >= txTo {
			break
		}
		if err = idxC.DeleteExact(v, k); err != nil {
			return err
		}
		// This DeleteCurrent needs to the the last in the loop iteration, because it invalidates k and v
		if err = keysCursor.DeleteCurrent(); err != nil {
			return err
		}
	}
	if err != nil {
		return fmt.Errorf("iterate over %s keys: %w", ii.filenameBase, err)
	}
	return nil
}<|MERGE_RESOLUTION|>--- conflicted
+++ resolved
@@ -52,11 +52,7 @@
 	txNumBytes      [8]byte
 	files           *btree.BTreeG[*filesItem]
 
-<<<<<<< HEAD
-	compressWorkers int
-=======
 	workers int
->>>>>>> 77906887
 }
 
 func NewInvertedIndex(
@@ -73,11 +69,7 @@
 		filenameBase:    filenameBase,
 		indexKeysTable:  indexKeysTable,
 		indexTable:      indexTable,
-<<<<<<< HEAD
-		compressWorkers: 1,
-=======
 		workers:         1,
->>>>>>> 77906887
 	}
 
 	files, err := os.ReadDir(dir)
@@ -637,11 +629,7 @@
 	txNumFrom := step * ii.aggregationStep
 	txNumTo := (step + 1) * ii.aggregationStep
 	datPath := filepath.Join(ii.dir, fmt.Sprintf("%s.%d-%d.ef", ii.filenameBase, txNumFrom/ii.aggregationStep, txNumTo/ii.aggregationStep))
-<<<<<<< HEAD
-	comp, err = compress.NewCompressor(context.Background(), "ef", datPath, ii.dir, compress.MinPatternScore, ii.compressWorkers, log.LvlDebug)
-=======
 	comp, err = compress.NewCompressor(context.Background(), "ef", datPath, ii.dir, compress.MinPatternScore, ii.workers, log.LvlDebug)
->>>>>>> 77906887
 	if err != nil {
 		return InvertedFiles{}, fmt.Errorf("create %s compressor: %w", ii.filenameBase, err)
 	}
