--- conflicted
+++ resolved
@@ -174,10 +174,6 @@
 		})
 		//for _, subSet := range subSets {
 		//	ii.files.Delete(subSet)
-<<<<<<< HEAD
-		//	uselessFiles = append(uselessFiles, subSet)
-=======
->>>>>>> e0614593
 		//}
 		if addNewFile {
 			ii.files.Set(newFile)
