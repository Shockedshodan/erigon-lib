--- conflicted
+++ resolved
@@ -342,7 +342,7 @@
 	fromStep, toStep := item.startTxNum/ii.aggregationStep, item.endTxNum/ii.aggregationStep
 	fName := fmt.Sprintf("%s.%d-%d.efi", ii.filenameBase, fromStep, toStep)
 	idxPath := filepath.Join(ii.dir, fName)
-<<<<<<< HEAD
+
 	return buildIndex(ctx, item.decompressor, CompressNone, idxPath, ii.tmpdir, false, ii.salt, ps, ii.logger, ii.noFsync)
 }
 func (ii *InvertedIndex) buildIdxFilter(ctx context.Context, item *filesItem, ps *background.ProgressSet) (err error) {
@@ -393,10 +393,6 @@
 	}
 
 	return nil
-=======
-
-	return buildIndex(ctx, item.decompressor, CompressNone, idxPath, ii.tmpdir, false, ii.salt, ps, ii.logger, ii.noFsync)
->>>>>>> 6062c62a
 }
 
 // BuildMissedIndices - produce .efi/.vi/.kvi from .ef/.v/.kv
